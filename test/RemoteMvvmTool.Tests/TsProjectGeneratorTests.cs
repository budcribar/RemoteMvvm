--- conflicted
+++ resolved
@@ -92,14 +92,6 @@
             new("DoWork", "DoWorkCommand", new List<ParameterInfo>(), false)
         };
         string ts = TsProjectGenerator.GenerateAppTs("Vm", "VmService", props, cmds);
-<<<<<<< HEAD
-        Assert.Contains("JSON.stringify(vm.zoneList, null, 2)", ts);
-        Assert.Contains("JSON.stringify(vm.testSettings, null, 2)", ts);
-        Assert.Contains("JSON.stringify(currentValue, null, 2) !== newValue", ts);
-        Assert.Contains("await vm.updatePropertyValueDebounced('ZoneList'", ts);
-        Assert.Contains("await vm.doWork", ts);
-    }
-=======
         Assert.Contains("vm.zoneList.forEach", ts);
         Assert.Contains("Object.entries(vm.testSettings", ts);
         Assert.Contains("await vm.updatePropertyValueDebounced('ZoneList'", ts);
@@ -120,5 +112,4 @@
         Assert.Contains("<div id='testSettings'></div>", html);
         Assert.DoesNotContain("<input id='zoneList'", html);
     }
->>>>>>> 0bdc54c3
 }
