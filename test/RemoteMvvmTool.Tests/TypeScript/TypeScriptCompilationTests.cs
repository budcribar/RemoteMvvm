--- conflicted
+++ resolved
@@ -112,11 +112,7 @@
 ");
         File.WriteAllText(Path.Combine(gen, serviceName + "_pb.js"),
             $"exports.{vmName}State = class {{}};" +
-<<<<<<< HEAD
-            "exports.UpdatePropertyValueRequest = class { constructor(){this._propertyName='';this._newValue=null;} setPropertyName(v){this._propertyName=v;} getPropertyName(){return this._propertyName;} setNewValue(v){this._newValue=v;} getNewValue(){return this._newValue;} };" +
-=======
             "exports.UpdatePropertyValueRequest = class { setPropertyName(){} setNewValue(){} };" +
->>>>>>> 9ac72908
             "exports.SubscribeRequest = class { setClientId(){} };" +
             "exports.PropertyChangeNotification = class { getPropertyName(){return ''} getNewValue(){return null} };" +
             "exports.ConnectionStatusResponse = class { getStatus(){return 0} };" +
@@ -125,11 +121,7 @@
             "exports.CancelTestRequest = class {};");
         File.WriteAllText(Path.Combine(gen, serviceName + "_pb.d.ts"),
             $"export class {vmName}State {{}}\n" +
-<<<<<<< HEAD
-            "export class UpdatePropertyValueRequest { setPropertyName(v:string):void; getPropertyName():string; setNewValue(v:any):void; getNewValue():any; }\n" +
-=======
             "export class UpdatePropertyValueRequest { setPropertyName(v:string):void; setNewValue(v:any):void; }\n" +
->>>>>>> 9ac72908
             "export class SubscribeRequest { setClientId(v:string):void; }\n" +
             "export class PropertyChangeNotification { getPropertyName():string; getNewValue():any; }\n" +
             "export class ConnectionStatusResponse { getStatus():number; }\n" +
@@ -167,7 +159,6 @@
         CreateTsStubs(tempDir, name, name + "Service");
 
         var testTs = $@"declare var process: any;
-<<<<<<< HEAD
 import {{ {name}RemoteClient }} from './{name}RemoteClient';
 import {{ {name}ServiceClient }} from './generated/{name}ServiceServiceClientPb';
 class FakeClient extends {name}ServiceClient {{
@@ -208,180 +199,6 @@
         var result = RunPs("C:\\Program Files\\nodejs\\tsc.ps1", "--project tsconfig.json", tempDir);
         if (result.StartsWith("Powershell"))
             RunCmd("tsc", "--project tsconfig.json", tempDir);
-
-        if (result.Length > 0) Assert.Fail(result);
-       
-        RunCmd("node", "test.js", Path.Combine(tempDir, "dist"));
-    }
-
-    [Fact]
-public async Task Generated_TypeScript_Compiles_With_Int_Property()
-{
-    await RunSimpleCompilationTest("int", "Value", "42", "if (client.value !== 42) throw new Error('Int property transfer failed');");
-}
-
-[Fact]
-public async Task Generated_TypeScript_Compiles_With_String_Property()
-{
-    await RunSimpleCompilationTest("string", "Text", "'hello'", "if (client.text !== 'hello') throw new Error('String property transfer failed');");
-}
-
-[Fact]
-public async Task Generated_TypeScript_Compiles_With_Bool_Property()
-{
-    await RunSimpleCompilationTest("bool", "Enabled", "true", "if (!client.enabled) throw new Error('Bool property transfer failed');");
-}
-
-[Fact]
-public async Task Generated_TypeScript_Compiles_With_Double_Property()
-{
-    await RunSimpleCompilationTest("double", "Ratio", "0.5", "if (client.ratio !== 0.5) throw new Error('Double property transfer failed');");
-}
-
-[Fact]
-public async Task Generated_TypeScript_Compiles_With_Enum_Property()
-{
-    await RunSimpleCompilationTest("Mode", "Mode", "1", "if (client.mode !== 1) throw new Error('Enum property transfer failed');", "public enum Mode { A, B }\\n");
-}
-
-[Fact]
-public async Task Generated_TypeScript_Compiles_And_Transfers_Dictionary()
-{
-    var tempDir = Path.Combine(Path.GetTempPath(), Guid.NewGuid().ToString("N"));
-    Directory.CreateDirectory(tempDir);
-    var vmCode = @"public class ObservablePropertyAttribute : System.Attribute {}\npublic class RelayCommandAttribute : System.Attribute {}\nnamespace HP.Telemetry { public enum Zone { CPUZ_0, CPUZ_1 } }\nnamespace HPSystemsTools.ViewModels { public class ThermalZoneComponentViewModel { public HP.Telemetry.Zone Zone { get; set; } public int Temperature { get; set; } } }\npublic partial class TestViewModel : ObservableObject { [ObservableProperty] public partial System.Collections.Generic.Dictionary<HP.Telemetry.Zone, HPSystemsTools.ViewModels.ThermalZoneComponentViewModel> Zones { get; set; } }\npublic class ObservableObject {}";
-    var vmFile = Path.Combine(tempDir, "TestViewModel.cs");
-    File.WriteAllText(vmFile, vmCode);
-    var refs = LoadDefaultRefs();
-    var (_, name, props, cmds, _) = await ViewModelAnalyzer.AnalyzeAsync(new[] { vmFile }, "ObservablePropertyAttribute", "RelayCommandAttribute", refs, "ObservableObject");
-    var ts = TypeScriptClientGenerator.Generate(name, "Test.Protos", name + "Service", props, cmds);
-    var tsClientFile = Path.Combine(tempDir, name + "RemoteClient.ts");
-    File.WriteAllText(tsClientFile, ts);
-
-    CreateTsStubs(tempDir, name, name + "Service");
-
-    var testTs = $@"
-declare var process: any;
-=======
->>>>>>> 9ac72908
-import {{ {name}RemoteClient }} from './{name}RemoteClient';
-import {{ {name}ServiceClient }} from './generated/{name}ServiceServiceClientPb';
-class FakeClient extends {name}ServiceClient {{
-  async getState(_req:any) {{
-    return {{
-      get{propertyName}: () => {tsReturnValue}
-    }};
-  }}
-  updatePropertyValue(_req:any) {{ return Promise.resolve(); }}
-  subscribeToPropertyChanges(_req:any) {{ return {{ on:()=>{{}}, cancel:()=>{{}} }} as any; }}
-  ping(_req:any) {{ return Promise.resolve({{ getStatus: () => 0 }}); }}
-  stateChanged(_req:any) {{ return Promise.resolve(); }}
-  cancelTest(_req:any) {{ return Promise.resolve(); }}
-}}
-(async () => {{
-  const client = new {name}RemoteClient(new FakeClient(''));
-  await client.initializeRemote();
-  {tsAssertion}
-  client.dispose();
-}})().catch(e => {{ console.error(e); process.exit(1); }});
-";
-    File.WriteAllText(Path.Combine(tempDir, "test.ts"), testTs);
-
-    var tsconfig = @"{
-  ""compilerOptions"": {
-    ""target"": ""es2018"",
-    ""module"": ""commonjs"",
-    ""strict"": false,
-    ""esModuleInterop"": true,
-    ""lib"": [""es2018"", ""dom""],
-    ""outDir"": ""dist"",
-    ""allowJs"": true
-  },
-  ""include"": [""**/*.ts"", ""**/*.js""]
-}";
-    File.WriteAllText(Path.Combine(tempDir, "tsconfig.json"), tsconfig);
-
-    var result = RunPs("C:\\Program Files\\nodejs\\tsc.ps1", "--project tsconfig.json", tempDir);
-    if (result.StartsWith("Powershell"))
-        RunCmd("tsc", "--project tsconfig.json", tempDir);
-
-    if (result.Length > 0) Assert.Fail(result);
-
-    RunCmd("node", "test.js", Path.Combine(tempDir, "dist"));
-}
-
-    [Fact]
-    public async Task Generated_TypeScript_Compiles_And_Transfers_ObservableCollection()
-    {
-        var tempDir = Path.Combine(Path.GetTempPath(), Guid.NewGuid().ToString("N"));
-        Directory.CreateDirectory(tempDir);
-        var vmCode = @"public class ObservablePropertyAttribute : System.Attribute {}\npublic class RelayCommandAttribute : System.Attribute {}\npublic partial class TestViewModel : ObservableObject { [ObservableProperty] public partial System.Collections.ObjectModel.ObservableCollection<int> Numbers { get; set; } = new System.Collections.ObjectModel.ObservableCollection<int>(); }\npublic class ObservableObject {}";
-        var vmFile = Path.Combine(tempDir, "TestViewModel.cs");
-        File.WriteAllText(vmFile, vmCode);
-        var refs = LoadDefaultRefs();
-        var (_, name, props, cmds, _) = await ViewModelAnalyzer.AnalyzeAsync(new[] { vmFile }, "ObservablePropertyAttribute", "RelayCommandAttribute", refs, "ObservableObject");
-        var ts = TypeScriptClientGenerator.Generate(name, "Test.Protos", name + "Service", props, cmds);
-        var tsClientFile = Path.Combine(tempDir, name + "RemoteClient.ts");
-        File.WriteAllText(tsClientFile, ts);
-
-        CreateTsStubs(tempDir, name, name + "Service");
-
-        var testTs = $@"declare var process: any;
-import {{ {name}RemoteClient }} from './{name}RemoteClient';
-import {{ {name}ServiceClient }} from './generated/{name}ServiceServiceClientPb';
-class FakeClient extends {name}ServiceClient {{
-  lastReq: any;
-  async getState(_req:any) {{
-    return {{
-      getNumbers: () => [1,2,3]
-    }};
-  }}
-  updatePropertyValue(req:any) {{ this.lastReq = req; return Promise.resolve(); }}
-  subscribeToPropertyChanges(_req:any) {{ return {{ on:()=>{{}}, cancel:()=>{{}} }} as any; }}
-  ping(_req:any) {{ return Promise.resolve({{ getStatus: () => 0 }}); }}
-  stateChanged(_req:any) {{ return Promise.resolve(); }}
-  cancelTest(_req:any) {{ return Promise.resolve(); }}
-}}
-(async () => {{
-  const grpcClient = new FakeClient('');
-  const client = new {name}RemoteClient(grpcClient);
-  (client as any).createAnyValue = (v:any) => v;
-  await client.initializeRemote();
-  if (client.numbers.length !== 3 || client.numbers[1] !== 2) throw new Error('Initial transfer failed');
-  await client.updatePropertyValue('Numbers', [4,5]);
-  if (grpcClient.lastReq.getPropertyName() !== 'Numbers' || JSON.stringify(grpcClient.lastReq.getNewValue()) !== JSON.stringify([4,5])) throw new Error('Update transfer failed');
-  client.dispose();
-}})().catch(e => {{ console.error(e); process.exit(1); }});
-";
-        File.WriteAllText(Path.Combine(tempDir, "test.ts"), testTs);
-
-        var tsconfig = $@"
-{{
-  ""compilerOptions"": {{
-    ""target"": ""es2018"",
-    ""module"": ""commonjs"",
-    ""strict"": false,
-    ""esModuleInterop"": true,
-    ""lib"": [""es2018"", ""dom""],
-    ""outDir"": ""dist"",
-    ""allowJs"": true
-  }},
-  ""include"": [""**/*.ts"", ""**/*.js""]
-}}";
-        File.WriteAllText(Path.Combine(tempDir, "tsconfig.json"), tsconfig);
-<<<<<<< HEAD
-
-        var result = RunPs("C:\\Program Files\\nodejs\\tsc.ps1", "--project tsconfig.json", tempDir);
-        if (result.StartsWith("Powershell"))
-            RunCmd("tsc", "--project tsconfig.json", tempDir);
-
-        if (result.Length > 0) Assert.Fail(result);
-=======
-            
-        var result = RunPs("C:\\Program Files\\nodejs\\tsc.ps1", "--project tsconfig.json", tempDir);
-        if (result.StartsWith("Powershell"))
-            RunCmd("tsc", "--project tsconfig.json", tempDir);
->>>>>>> 9ac72908
 
         if (result.Length > 0) Assert.Fail(result);
        
@@ -484,4 +301,73 @@
 
     RunCmd("node", "test.js", Path.Combine(tempDir, "dist"));
 }
+
+    [Fact]
+    public async Task Generated_TypeScript_Compiles_And_Transfers_ObservableCollection()
+    {
+        var tempDir = Path.Combine(Path.GetTempPath(), Guid.NewGuid().ToString("N"));
+        Directory.CreateDirectory(tempDir);
+        var vmCode = @"public class ObservablePropertyAttribute : System.Attribute {}\npublic class RelayCommandAttribute : System.Attribute {}\npublic partial class TestViewModel : ObservableObject { [ObservableProperty] public partial System.Collections.ObjectModel.ObservableCollection<int> Numbers { get; set; } = new System.Collections.ObjectModel.ObservableCollection<int>(); }\npublic class ObservableObject {}";
+        var vmFile = Path.Combine(tempDir, "TestViewModel.cs");
+        File.WriteAllText(vmFile, vmCode);
+        var refs = LoadDefaultRefs();
+        var (_, name, props, cmds, _) = await ViewModelAnalyzer.AnalyzeAsync(new[] { vmFile }, "ObservablePropertyAttribute", "RelayCommandAttribute", refs, "ObservableObject");
+        var ts = TypeScriptClientGenerator.Generate(name, "Test.Protos", name + "Service", props, cmds);
+        var tsClientFile = Path.Combine(tempDir, name + "RemoteClient.ts");
+        File.WriteAllText(tsClientFile, ts);
+
+        CreateTsStubs(tempDir, name, name + "Service");
+
+        var testTs = $@"declare var process: any;
+import {{ {name}RemoteClient }} from './{name}RemoteClient';
+import {{ {name}ServiceClient }} from './generated/{name}ServiceServiceClientPb';
+class FakeClient extends {name}ServiceClient {{
+  lastReq: any;
+  async getState(_req:any) {{
+    return {{
+      getNumbers: () => [1,2,3]
+    }};
+  }}
+  updatePropertyValue(req:any) {{ this.lastReq = req; return Promise.resolve(); }}
+  subscribeToPropertyChanges(_req:any) {{ return {{ on:()=>{{}}, cancel:()=>{{}} }} as any; }}
+  ping(_req:any) {{ return Promise.resolve({{ getStatus: () => 0 }}); }}
+  stateChanged(_req:any) {{ return Promise.resolve(); }}
+  cancelTest(_req:any) {{ return Promise.resolve(); }}
+}}
+(async () => {{
+  const grpcClient = new FakeClient('');
+  const client = new {name}RemoteClient(grpcClient);
+  (client as any).createAnyValue = (v:any) => v;
+  await client.initializeRemote();
+  if (client.numbers.length !== 3 || client.numbers[1] !== 2) throw new Error('Initial transfer failed');
+  await client.updatePropertyValue('Numbers', [4,5]);
+  if (grpcClient.lastReq.getPropertyName() !== 'Numbers' || JSON.stringify(grpcClient.lastReq.getNewValue()) !== JSON.stringify([4,5])) throw new Error('Update transfer failed');
+  client.dispose();
+}})().catch(e => {{ console.error(e); process.exit(1); }});
+";
+        File.WriteAllText(Path.Combine(tempDir, "test.ts"), testTs);
+
+        var tsconfig = $@"
+{{
+  ""compilerOptions"": {{
+    ""target"": ""es2018"",
+    ""module"": ""commonjs"",
+    ""strict"": false,
+    ""esModuleInterop"": true,
+    ""lib"": [""es2018"", ""dom""],
+    ""outDir"": ""dist"",
+    ""allowJs"": true
+  }},
+  ""include"": [""**/*.ts"", ""**/*.js""]
+}}";
+        File.WriteAllText(Path.Combine(tempDir, "tsconfig.json"), tsconfig);
+
+        var result = RunPs("C:\\Program Files\\nodejs\\tsc.ps1", "--project tsconfig.json", tempDir);
+        if (result.StartsWith("Powershell"))
+            RunCmd("tsc", "--project tsconfig.json", tempDir);
+
+        if (result.Length > 0) Assert.Fail(result);
+
+    RunCmd("node", "test.js", Path.Combine(tempDir, "dist"));
+}
 }