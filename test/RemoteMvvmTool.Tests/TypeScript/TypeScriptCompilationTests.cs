using System;
using System.Collections.Generic;
using System.Diagnostics;
using System.IO;
using System.Threading.Tasks;
using GrpcRemoteMvvmModelUtil;
using RemoteMvvmTool.Generators;
using Xunit;

namespace RemoteMvvmTool.Tests.TypeScript;

public class TypeScriptCompilationTests
{
    static List<string> LoadDefaultRefs()
    {
        var list = new List<string>();
        string? tpa = AppContext.GetData("TRUSTED_PLATFORM_ASSEMBLIES") as string;
        if (tpa != null)
        {
            foreach (var p in tpa.Split(Path.PathSeparator))
                if (!string.IsNullOrEmpty(p) && File.Exists(p)) list.Add(p);
        }
        return list;
    }

    static void RunPs(string scriptPath, string args, string workDir)
    {
        var psi = new ProcessStartInfo("powershell", $"-ExecutionPolicy Bypass -File \"{scriptPath}\" {args}")
        {
            WorkingDirectory = workDir,
            RedirectStandardOutput = true,
            RedirectStandardError = true,
            UseShellExecute = false
        };

        using var p = Process.Start(psi)!;
        var stdout = p.StandardOutput.ReadToEnd();
        var stderr = p.StandardError.ReadToEnd();
        p.WaitForExit();

        if (p.ExitCode != 0)
        {
            throw new Exception($"PowerShell script failed with {p.ExitCode}:\nSTDOUT:\n{stdout}\nSTDERR:\n{stderr}");
        }
    }

    static void RunCmd(string file, string args, string workDir)
    {
        var psi = new ProcessStartInfo(file, args)
        {
            WorkingDirectory = workDir,
            RedirectStandardOutput = true,
            RedirectStandardError = true,
            UseShellExecute = false,
        };
        using var p = Process.Start(psi)!;
        p.WaitForExit();
        if (p.ExitCode != 0)
        {
            var stdout = p.StandardOutput.ReadToEnd();
            var stderr = p.StandardError.ReadToEnd();
            throw new Exception($"{file} {args} failed with {p.ExitCode}: {stdout} {stderr}");
        }
    }

    static void CreateTsStubs(string dir, string vmName, string serviceName)
    {
        var nodeModules = Path.Combine(dir, "node_modules");
        Directory.CreateDirectory(Path.Combine(nodeModules, "grpc-web"));
        File.WriteAllText(Path.Combine(nodeModules, "grpc-web", "index.d.ts"),
            "export interface ClientReadableStream<T> { on(type:string, handler:(...a:any[])=>void): void; cancel(): void; }");
        File.WriteAllText(Path.Combine(nodeModules, "grpc-web", "index.js"),
            "exports.ClientReadableStream = class { on(){} cancel(){} };");

        var gp = Path.Combine(nodeModules, "google-protobuf", "google", "protobuf");
        Directory.CreateDirectory(gp);
        File.WriteAllText(Path.Combine(gp, "empty_pb.d.ts"), "export class Empty {}");
        File.WriteAllText(Path.Combine(gp, "empty_pb.js"), "exports.Empty = class {};");
        File.WriteAllText(Path.Combine(gp, "any_pb.d.ts"),
            "export class Any { pack(a:Uint8Array,b:string):void; unpack(fn:any,name:string):any; }");
        File.WriteAllText(Path.Combine(gp, "any_pb.js"),
            "exports.Any = class { pack(){} unpack(){ return null; } };");
        File.WriteAllText(Path.Combine(gp, "wrappers_pb.d.ts"),
            "export class StringValue { setValue(v:string):void; getValue():string; serializeBinary():Uint8Array; static deserializeBinary(b:Uint8Array):StringValue; }\n"+
            "export class Int32Value { setValue(v:number):void; getValue():number; serializeBinary():Uint8Array; static deserializeBinary(b:Uint8Array):Int32Value; }\n"+
            "export class BoolValue { setValue(v:boolean):void; getValue():boolean; serializeBinary():Uint8Array; static deserializeBinary(b:Uint8Array):BoolValue; }");
        File.WriteAllText(Path.Combine(gp, "wrappers_pb.js"),
            "class W{ constructor(){this.value=0;} setValue(v){this.value=v;} getValue(){return this.value;} serializeBinary(){return new Uint8Array();} } exports.StringValue=W; exports.Int32Value=W; exports.BoolValue=W;");

        var gen = Path.Combine(dir, "generated");
        Directory.CreateDirectory(gen);
        File.WriteAllText(Path.Combine(gen, serviceName + "ServiceClientPb.ts"), $@"
import * as grpcWeb from 'grpc-web';
import {{ {vmName}State, UpdatePropertyValueRequest, SubscribeRequest, PropertyChangeNotification, ConnectionStatusResponse, ConnectionStatus, StateChangedRequest, CancelTestRequest }} from './{serviceName}_pb.js';
export class {serviceName}Client {{
  constructor(addr: string) {{}}
  getState(req: any): Promise<{vmName}State> {{ return Promise.resolve(new {vmName}State()); }}
  updatePropertyValue(req: UpdatePropertyValueRequest): Promise<void> {{ return Promise.resolve(); }}
  subscribeToPropertyChanges(req: SubscribeRequest): grpcWeb.ClientReadableStream<PropertyChangeNotification> {{ return {{ on:()=>{{}}, cancel:()=>{{}} }} as any; }}
  ping(req:any): Promise<ConnectionStatusResponse> {{ return Promise.resolve(new ConnectionStatusResponse()); }}
  stateChanged(req: StateChangedRequest): Promise<void> {{ return Promise.resolve(); }}
  cancelTest(req: CancelTestRequest): Promise<void> {{ return Promise.resolve(); }}
}}
");
        File.WriteAllText(Path.Combine(gen, serviceName + "_pb.js"),
            $"exports.{vmName}State = class {{}};"+
            "exports.UpdatePropertyValueRequest = class { setPropertyName(){} setNewValue(){} };"+
            "exports.SubscribeRequest = class { setClientId(){} };"+
            "exports.PropertyChangeNotification = class { getPropertyName(){return ''} getNewValue(){return null} };"+
            "exports.ConnectionStatusResponse = class { getStatus(){return 0} };"+
            "exports.ConnectionStatus = { CONNECTED:0, DISCONNECTED:1 };"+
            "exports.StateChangedRequest = class { setState(){} };"+
            "exports.CancelTestRequest = class {};");
        File.WriteAllText(Path.Combine(gen, serviceName + "_pb.d.ts"),
            $"export class {vmName}State {{}}\n"+
            "export class UpdatePropertyValueRequest { setPropertyName(v:string):void; setNewValue(v:any):void; }\n"+
            "export class SubscribeRequest { setClientId(v:string):void; }\n"+
            "export class PropertyChangeNotification { getPropertyName():string; getNewValue():any; }\n"+
            "export class ConnectionStatusResponse { getStatus():number; }\n"+
            "export enum ConnectionStatus { CONNECTED=0, DISCONNECTED=1 }\n"+
            "export class StateChangedRequest { setState(v:any):void; }\n"+
            "export class CancelTestRequest {}\n");
    }

    [Fact]
    public async Task Generated_TypeScript_Compiles_And_Transfers_Dictionary()
    {
        var tempDir = Path.Combine(Path.GetTempPath(), Guid.NewGuid().ToString("N"));
        Directory.CreateDirectory(tempDir);
        var vmCode = @"public class ObservablePropertyAttribute : System.Attribute {}\npublic class RelayCommandAttribute : System.Attribute {}\nnamespace HP.Telemetry { public enum Zone { CPUZ_0, CPUZ_1 } }\nnamespace HPSystemsTools.ViewModels { public class ThermalZoneComponentViewModel { public HP.Telemetry.Zone Zone { get; set; } public int Temperature { get; set; } } }\npublic partial class TestViewModel : ObservableObject { [ObservableProperty] public partial System.Collections.Generic.Dictionary<HP.Telemetry.Zone, HPSystemsTools.ViewModels.ThermalZoneComponentViewModel> Zones { get; set; } }\npublic class ObservableObject {}";
        var vmFile = Path.Combine(tempDir, "TestViewModel.cs");
        File.WriteAllText(vmFile, vmCode);
        var refs = LoadDefaultRefs();
        var (_, name, props, cmds, _) = await ViewModelAnalyzer.AnalyzeAsync(new[] { vmFile }, "ObservablePropertyAttribute", "RelayCommandAttribute", refs, "ObservableObject");
        var ts = TypeScriptClientGenerator.Generate(name, "Test.Protos", name + "Service", props, cmds);
        var tsClientFile = Path.Combine(tempDir, name + "RemoteClient.ts");
        File.WriteAllText(tsClientFile, ts);

        CreateTsStubs(tempDir, name, name + "Service");

        var testTs = $@"
declare var process: any;
import {{ {name}RemoteClient }} from './{name}RemoteClient';
import {{ {name}ServiceClient }} from './generated/{name}ServiceServiceClientPb';
class FakeClient extends {name}ServiceClient {{
  async getState(_req:any) {{
    return {{
      getZonesMap: () => ({{ toObject: () => ({{ 0: {{ zone: 0, temperature: 42 }} }}) }}),
<<<<<<< HEAD
      getTestSettings: () => ({{ toObject: () => ({{ cpuTemperatureThreshold:0, cpuLoadThreshold:0, cpuLoadTimeSpan:0, dTS:{{}} }}) }}),
=======
      getTestSettings: () => ({{ cpuTemperatureThreshold:0, cpuLoadThreshold:0, cpuLoadTimeSpan:0, dTS:{{}} }}),
>>>>>>> 4c8c18c0
      getShowDescription: () => true,
      getShowReadme: () => false
    }};
  }}
  updatePropertyValue(_req:any) {{ return Promise.resolve(); }}
  subscribeToPropertyChanges(_req:any) {{ return {{ on:()=>{{}}, cancel:()=>{{}} }} as any; }}
  ping(_req:any) {{ return Promise.resolve({{ getStatus: () => 0 }}); }}
  stateChanged(_req:any) {{ return Promise.resolve(); }}
  cancelTest(_req:any) {{ return Promise.resolve(); }}
}}
(async () => {{
  const client = new {name}RemoteClient(new FakeClient(''));
  await client.initializeRemote();
  if (client.zones[0].temperature !== 42) throw new Error('Data transfer failed');
  client.dispose();
}})().catch(e => {{ console.error(e); process.exit(1); }});
";
        File.WriteAllText(Path.Combine(tempDir, "test.ts"), testTs);

        var tsconfig = @"{
  ""compilerOptions"": {
    ""target"": ""es2018"",
    ""module"": ""commonjs"",
    ""strict"": false,
    ""esModuleInterop"": true,
    ""lib"": [""es2018"", ""dom""],
    ""outDir"": ""dist"",
    ""allowJs"": true
  },
  ""include"": [""**/*.ts"", ""**/*.js""]
}";
        File.WriteAllText(Path.Combine(tempDir, "tsconfig.json"), tsconfig);
        try
        {
            RunPs("C:\\Program Files\\nodejs\\tsc.ps1", "--project tsconfig.json", tempDir);
        }
        catch
        {
            RunCmd("tsc", "--project tsconfig.json", tempDir);
        }

        RunCmd("node", "test.js", Path.Combine(tempDir, "dist"));
    }
}<|MERGE_RESOLUTION|>--- conflicted
+++ resolved
@@ -146,11 +146,7 @@
   async getState(_req:any) {{
     return {{
       getZonesMap: () => ({{ toObject: () => ({{ 0: {{ zone: 0, temperature: 42 }} }}) }}),
-<<<<<<< HEAD
-      getTestSettings: () => ({{ toObject: () => ({{ cpuTemperatureThreshold:0, cpuLoadThreshold:0, cpuLoadTimeSpan:0, dTS:{{}} }}) }}),
-=======
       getTestSettings: () => ({{ cpuTemperatureThreshold:0, cpuLoadThreshold:0, cpuLoadTimeSpan:0, dTS:{{}} }}),
->>>>>>> 4c8c18c0
       getShowDescription: () => true,
       getShowReadme: () => false
     }};
