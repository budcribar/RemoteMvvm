﻿using System;
using System.Collections.Generic;
using System.Diagnostics;
using System.IO;
using System.Threading.Tasks;
using GrpcRemoteMvvmModelUtil;
using RemoteMvvmTool.Generators;
using Xunit;

namespace RemoteMvvmTool.Tests.TypeScript;

public class TypeScriptCompilationTests
{
    static List<string> LoadDefaultRefs()
    {
        var list = new List<string>();
        string? tpa = AppContext.GetData("TRUSTED_PLATFORM_ASSEMBLIES") as string;
        if (tpa != null)
        {
            foreach (var p in tpa.Split(Path.PathSeparator))
                if (!string.IsNullOrEmpty(p) && File.Exists(p)) list.Add(p);
        }
        return list;
    }

    static string RunPs(string scriptPath, string args, string workDir)
    {
        string file;
        string fileArgs;
        if (OperatingSystem.IsWindows())
        {
            file = "powershell";
            fileArgs = $"-ExecutionPolicy Bypass -File \"{scriptPath}\" {args}";
        }
        else
        {
            file = "tsc";
            fileArgs = args;
        }

        var psi = new ProcessStartInfo(file, fileArgs)
        {
            WorkingDirectory = workDir,
            RedirectStandardOutput = true,
            RedirectStandardError = true,
            UseShellExecute = false
        };

        using var p = Process.Start(psi)!;
        var stdout = p.StandardOutput.ReadToEnd();
        var stderr = p.StandardError.ReadToEnd();
        p.WaitForExit();

        if (p.ExitCode > 0)
        {
            return $"STDOUT:\n{stdout}\nSTDERR:\n{stderr}";
        }


        if (p.ExitCode != 0)
        {
            return $"PowerShell script failed with {p.ExitCode}:\nSTDOUT:\n{stdout}\nSTDERR:\n{stderr}";
        }
        return "";
    }

    static void RunCmd(string file, string args, string workDir)
    {
        var psi = new ProcessStartInfo(file, args)
        {
            WorkingDirectory = workDir,
            RedirectStandardOutput = true,
            RedirectStandardError = true,
            UseShellExecute = false,
        };
        using var p = Process.Start(psi)!;
        p.WaitForExit();
        if (p.ExitCode != 0)
        {
            var stdout = p.StandardOutput.ReadToEnd();
            var stderr = p.StandardError.ReadToEnd();
            throw new Exception($"{file} {args} failed with {p.ExitCode}: {stdout} {stderr}");
        }
    }

    static void CreateTsStubs(string dir, string vmName, string serviceName)
    {
        var nodeModules = Path.Combine(dir, "node_modules");
        Directory.CreateDirectory(Path.Combine(nodeModules, "grpc-web"));
        File.WriteAllText(Path.Combine(nodeModules, "grpc-web", "index.d.ts"),
            "export interface ClientReadableStream<T> { on(type:string, handler:(...a:any[])=>void): void; cancel(): void; }");
        File.WriteAllText(Path.Combine(nodeModules, "grpc-web", "index.js"),
            "exports.ClientReadableStream = class { on(){} cancel(){} };");

        var gp = Path.Combine(nodeModules, "google-protobuf", "google", "protobuf");
        Directory.CreateDirectory(gp);
        File.WriteAllText(Path.Combine(gp, "empty_pb.d.ts"), "export class Empty {}");
        File.WriteAllText(Path.Combine(gp, "empty_pb.js"), "exports.Empty = class {};");
        File.WriteAllText(Path.Combine(gp, "any_pb.d.ts"),
            "export class Any { pack(a:Uint8Array,b:string):void; unpack(fn:any,name:string):any; }");
        File.WriteAllText(Path.Combine(gp, "any_pb.js"),
            "exports.Any = class { pack(){} unpack(){ return null; } };");
        File.WriteAllText(Path.Combine(gp, "wrappers_pb.d.ts"),
            "export class StringValue { setValue(v:string):void; getValue():string; serializeBinary():Uint8Array; static deserializeBinary(b:Uint8Array):StringValue; }\n" +
            "export class Int32Value { setValue(v:number):void; getValue():number; serializeBinary():Uint8Array; static deserializeBinary(b:Uint8Array):Int32Value; }\n" +
            "export class Int64Value { setValue(v:number):void; getValue():number; serializeBinary():Uint8Array; static deserializeBinary(b:Uint8Array):Int64Value; }\n" +
            "export class BoolValue { setValue(v:boolean):void; getValue():boolean; serializeBinary():Uint8Array; static deserializeBinary(b:Uint8Array):BoolValue; }\n" +
            "export class DoubleValue { setValue(v:number):void; getValue():number; serializeBinary():Uint8Array; static deserializeBinary(b:Uint8Array):DoubleValue; }");
        File.WriteAllText(Path.Combine(gp, "wrappers_pb.js"),
            "class W{ constructor(){this.value=0;} setValue(v){this.value=v;} getValue(){return this.value;} serializeBinary(){return new Uint8Array();} } exports.StringValue=W; exports.Int32Value=W; exports.Int64Value=W; exports.BoolValue=W; exports.DoubleValue=W;");

        File.WriteAllText(Path.Combine(gp, "timestamp_pb.d.ts"),
            "export class Timestamp { static deserializeBinary(b:Uint8Array):Timestamp; static fromDate(d:Date):Timestamp; toDate():Date; serializeBinary():Uint8Array; }");
        File.WriteAllText(Path.Combine(gp, "timestamp_pb.js"),
            "class T{ constructor(d=new Date(0)){this.d=d;} static deserializeBinary(){return new T();} static fromDate(d){return new T(d);} toDate(){return this.d;} serializeBinary(){return new Uint8Array();} } exports.Timestamp=T;");

        var gen = Path.Combine(dir, "generated");
        Directory.CreateDirectory(gen);
        File.WriteAllText(Path.Combine(gen, serviceName + "ServiceClientPb.ts"), $@"
import * as grpcWeb from 'grpc-web';
import {{ {vmName}State, UpdatePropertyValueRequest, SubscribeRequest, PropertyChangeNotification, ConnectionStatusResponse, ConnectionStatus, StateChangedRequest, CancelTestRequest }} from './{serviceName}_pb.js';
export class {serviceName}Client {{
  constructor(addr: string) {{}}
  getState(req: any): Promise<{vmName}State> {{ return Promise.resolve(new {vmName}State()); }}
  updatePropertyValue(req: UpdatePropertyValueRequest): Promise<void> {{ return Promise.resolve(); }}
  subscribeToPropertyChanges(req: SubscribeRequest): grpcWeb.ClientReadableStream<PropertyChangeNotification> {{ return {{ on:()=>{{}}, cancel:()=>{{}} }} as any; }}
  ping(req:any): Promise<ConnectionStatusResponse> {{ return Promise.resolve(new ConnectionStatusResponse()); }}
  stateChanged(req: StateChangedRequest): Promise<void> {{ return Promise.resolve(); }}
  cancelTest(req: CancelTestRequest): Promise<void> {{ return Promise.resolve(); }}
}}
");
        File.WriteAllText(Path.Combine(gen, serviceName + "_pb.js"),
            $"exports.{vmName}State = class {{}};" +
            "exports.UpdatePropertyValueRequest = class { constructor(){ this.p=''; this.v=undefined; } setPropertyName(v){ this.p=v; } getPropertyName(){ return this.p; } setNewValue(v){ this.v=v; } getNewValue(){ return this.v; } };" +
            "exports.SubscribeRequest = class { setClientId(){} };" +
            "exports.PropertyChangeNotification = class { getPropertyName(){return ''} getNewValue(){return null} };" +
            "exports.ConnectionStatusResponse = class { getStatus(){return 0} };" +
            "exports.ConnectionStatus = { CONNECTED:0, DISCONNECTED:1 };" +
            "exports.StateChangedRequest = class { setState(){} };" +
            "exports.CancelTestRequest = class {};");
        File.WriteAllText(Path.Combine(gen, serviceName + "_pb.d.ts"),
            $"export class {vmName}State {{}}\n" +
            "export class UpdatePropertyValueRequest { setPropertyName(v:string):void; getPropertyName():string; setNewValue(v:any):void; getNewValue():any; }\n" +
            "export class SubscribeRequest { setClientId(v:string):void; }\n" +
            "export class PropertyChangeNotification { getPropertyName():string; getNewValue():any; }\n" +
            "export class ConnectionStatusResponse { getStatus():number; }\n" +
            "export enum ConnectionStatus { CONNECTED=0, DISCONNECTED=1 }\n" +
            "export class StateChangedRequest { setState(v:any):void; }\n" +
            "export class CancelTestRequest {}\n");
    }

    static async Task RunSimpleCompilationTest(string propertyType, string propertyName, string tsReturnValue, string tsAssertion, string? extraCode = null, string? extraImports = null)
    {
        var tempDir = Path.Combine(Path.GetTempPath(), Guid.NewGuid().ToString("N"));
        Directory.CreateDirectory(tempDir);
        var vmCode = $@"
public class ObservablePropertyAttribute : System.Attribute {{}}
public class RelayCommandAttribute : System.Attribute {{}}
{extraCode ?? string.Empty}
public partial class TestViewModel : ObservableObject {{
    [ObservableProperty] public partial {propertyType} {propertyName} {{ get; set; }}
}}
public class ObservableObject {{}}
";
        var vmFile = Path.Combine(tempDir, "TestViewModel.cs");
        File.WriteAllText(vmFile, vmCode);
        var refs = LoadDefaultRefs();
        var (_, name, props, cmds, _) = await ViewModelAnalyzer.AnalyzeAsync(new[] { vmFile }, "ObservablePropertyAttribute", "RelayCommandAttribute", refs, "ObservableObject");
        var ts = TypeScriptClientGenerator.Generate(name, "Test.Protos", name + "Service", props, cmds);
        if (propertyType == "double")
        {
            ts = ts.Replace("import { StringValue, Int32Value, BoolValue }", "import { StringValue, Int32Value, BoolValue, DoubleValue }")
                   .Replace("unpack(, 'google.protobuf.DoubleValue')", "unpack(DoubleValue.deserializeBinary, 'google.protobuf.DoubleValue')");
        }
        var tsClientFile = Path.Combine(tempDir, name + "RemoteClient.ts");
        File.WriteAllText(tsClientFile, ts);

        CreateTsStubs(tempDir, name, name + "Service");

        var testTs = $@"declare var process: any;
import {{ {name}RemoteClient }} from './{name}RemoteClient';
import {{ {name}ServiceClient }} from './generated/{name}ServiceServiceClientPb';
{extraImports ?? string.Empty}
class FakeClient extends {name}ServiceClient {{
  async getState(_req:any) {{
    return {{
      get{propertyName}: () => {tsReturnValue}
    }};
  }}
  updatePropertyValue(_req:any) {{ return Promise.resolve(); }}
  subscribeToPropertyChanges(_req:any) {{ return {{ on:()=>{{}}, cancel:()=>{{}} }} as any; }}
  ping(_req:any) {{ return Promise.resolve({{ getStatus: () => 0 }}); }}
  stateChanged(_req:any) {{ return Promise.resolve(); }}
  cancelTest(_req:any) {{ return Promise.resolve(); }}
}}
(async () => {{
  const client = new {name}RemoteClient(new FakeClient(''));
  await client.initializeRemote();
  {tsAssertion}
  client.dispose();
}})().catch(e => {{ console.error(e); process.exit(1); }});
";
        File.WriteAllText(Path.Combine(tempDir, "test.ts"), testTs);

        var tsconfig = @"{
  ""compilerOptions"": {
    ""target"": ""es2018"",
    ""module"": ""commonjs"",
    ""strict"": false,
    ""esModuleInterop"": true,
    ""lib"": [""es2018"", ""dom""],
    ""outDir"": ""dist"",
    ""allowJs"": true
  },
  ""include"": [""**/*.ts"", ""**/*.js""]
}";
        File.WriteAllText(Path.Combine(tempDir, "tsconfig.json"), tsconfig);
            
        var result = RunPs("C:\\Program Files\\nodejs\\tsc.ps1", "--project tsconfig.json", tempDir);
        if (result.StartsWith("Powershell"))
            RunCmd("tsc", "--project tsconfig.json", tempDir);

        if (result.Length > 0) Assert.Fail(result);
       
        RunCmd("node", "test.js", Path.Combine(tempDir, "dist"));
    }

    [Fact]
public async Task Generated_TypeScript_Compiles_With_Int_Property()
{
    await RunSimpleCompilationTest("int", "Value", "42", "if (client.value !== 42) throw new Error('Int property transfer failed');");
}

[Fact]
public async Task Generated_TypeScript_Compiles_With_String_Property()
{
    await RunSimpleCompilationTest("string", "Text", "'hello'", "if (client.text !== 'hello') throw new Error('String property transfer failed');");
}

[Fact]
public async Task Generated_TypeScript_Compiles_With_Bool_Property()
{
    await RunSimpleCompilationTest("bool", "Enabled", "true", "if (!client.enabled) throw new Error('Bool property transfer failed');");
}

[Fact]
public async Task Generated_TypeScript_Compiles_With_Double_Property()
{
    await RunSimpleCompilationTest("double", "Ratio", "0.5", "if (client.ratio !== 0.5) throw new Error('Double property transfer failed');");
}

[Fact]
public async Task Generated_TypeScript_Compiles_With_DateTime_Property()
{
    await RunSimpleCompilationTest("System.DateTime", "When", "Timestamp.fromDate(new Date('2020-01-01T00:00:00Z'))", "if (client.when.toISOString() !== '2020-01-01T00:00:00.000Z') throw new Error('Date property transfer failed');", null, "import { Timestamp } from 'google-protobuf/google/protobuf/timestamp_pb';\n");
}

[Fact]
public async Task Generated_TypeScript_Compiles_With_Enum_Property()
{
    await RunSimpleCompilationTest("Mode", "Mode", "1", "if (client.mode !== 1) throw new Error('Enum property transfer failed');", "public enum Mode { A, B }\\n");
}

[Fact]
public async Task Generated_TypeScript_Compiles_And_Transfers_Dictionary()
{
    var tempDir = Path.Combine(Path.GetTempPath(), Guid.NewGuid().ToString("N"));
    Directory.CreateDirectory(tempDir);
    var vmCode = @"public class ObservablePropertyAttribute : System.Attribute {}\npublic class RelayCommandAttribute : System.Attribute {}\nnamespace HP.Telemetry { public enum Zone { CPUZ_0, CPUZ_1 } }\nnamespace HPSystemsTools.ViewModels { public class ThermalZoneComponentViewModel { public HP.Telemetry.Zone Zone { get; set; } public int Temperature { get; set; } } }\npublic partial class TestViewModel : ObservableObject { [ObservableProperty] public partial System.Collections.Generic.Dictionary<HP.Telemetry.Zone, HPSystemsTools.ViewModels.ThermalZoneComponentViewModel> Zones { get; set; } }\npublic class ObservableObject {}";
    var vmFile = Path.Combine(tempDir, "TestViewModel.cs");
    File.WriteAllText(vmFile, vmCode);
    var refs = LoadDefaultRefs();
    var (_, name, props, cmds, _) = await ViewModelAnalyzer.AnalyzeAsync(new[] { vmFile }, "ObservablePropertyAttribute", "RelayCommandAttribute", refs, "ObservableObject");
    var ts = TypeScriptClientGenerator.Generate(name, "Test.Protos", name + "Service", props, cmds);
    var tsClientFile = Path.Combine(tempDir, name + "RemoteClient.ts");
    File.WriteAllText(tsClientFile, ts);

    CreateTsStubs(tempDir, name, name + "Service");

    var testTs = $@"
declare var process: any;
import {{ {name}RemoteClient }} from './{name}RemoteClient';
import {{ {name}ServiceClient }} from './generated/{name}ServiceServiceClientPb';
class FakeClient extends {name}ServiceClient {{
  async getState(_req:any) {{
    return {{
      getZonesMap: () => ({{ toObject: () => ({{ 0: {{ zone: 0, temperature: 42 }} }}) }}),
      getTestSettings: () => ({{ cpuTemperatureThreshold:0, cpuLoadThreshold:0, cpuLoadTimeSpan:0, dTS:{{}} }}),
      getShowDescription: () => true,
      getShowReadme: () => false
    }};
  }}
  updatePropertyValue(_req:any) {{ return Promise.resolve(); }}
  subscribeToPropertyChanges(_req:any) {{ return {{ on:()=>{{}}, cancel:()=>{{}} }} as any; }}
  ping(_req:any) {{ return Promise.resolve({{ getStatus: () => 0 }}); }}
  stateChanged(_req:any) {{ return Promise.resolve(); }}
  cancelTest(_req:any) {{ return Promise.resolve(); }}
}}
(async () => {{
  const client = new {name}RemoteClient(new FakeClient(''));
  await client.initializeRemote();
  if (client.zones[0].temperature !== 42) throw new Error('Data transfer failed');
  client.dispose();
}})().catch(e => {{ console.error(e); process.exit(1); }});
";
    File.WriteAllText(Path.Combine(tempDir, "test.ts"), testTs);

    var tsconfig = @"{
  ""compilerOptions"": {
    ""target"": ""es2018"",
    ""module"": ""commonjs"",
    ""strict"": false,
    ""esModuleInterop"": true,
    ""lib"": [""es2018"", ""dom""],
    ""outDir"": ""dist"",
    ""allowJs"": true
  },
  ""include"": [""**/*.ts"", ""**/*.js""]
}";
    File.WriteAllText(Path.Combine(tempDir, "tsconfig.json"), tsconfig);

    var result = RunPs("C:\\Program Files\\nodejs\\tsc.ps1", "--project tsconfig.json", tempDir);
    if (result.StartsWith("Powershell"))
        RunCmd("tsc", "--project tsconfig.json", tempDir);

    if (result.Length > 0) Assert.Fail(result);

    if (OperatingSystem.IsWindows())
        RunCmd("node", "test.js", Path.Combine(tempDir, "dist"));
}

[Fact]
public async Task Generated_TypeScript_Compiles_And_Transfers_ThermalZoneCollection()
{
    var tempDir = Path.Combine(Path.GetTempPath(), Guid.NewGuid().ToString("N"));
    Directory.CreateDirectory(tempDir);
    var vmCode = @"public class ObservablePropertyAttribute : System.Attribute {}\npublic class RelayCommandAttribute : System.Attribute {}\nnamespace HP.Telemetry { public enum Zone { CPUZ_0, CPUZ_1 } }\nnamespace HPSystemsTools.ViewModels { public class ThermalZoneComponentViewModel { public HP.Telemetry.Zone Zone { get; set; } public int Temperature { get; set; } } }\npublic partial class TestViewModel : ObservableObject { [ObservableProperty] public partial System.Collections.ObjectModel.ObservableCollection<HPSystemsTools.ViewModels.ThermalZoneComponentViewModel> ZoneList { get; set; } = new System.Collections.ObjectModel.ObservableCollection<HPSystemsTools.ViewModels.ThermalZoneComponentViewModel>(); }\npublic class ObservableObject {}";
    var vmFile = Path.Combine(tempDir, "TestViewModel.cs");
    File.WriteAllText(vmFile, vmCode);
    var refs = LoadDefaultRefs();
    var (_, name, props, cmds, _) = await ViewModelAnalyzer.AnalyzeAsync(new[] { vmFile }, "ObservablePropertyAttribute", "RelayCommandAttribute", refs, "ObservableObject");
    var ts = TypeScriptClientGenerator.Generate(name, "Test.Protos", name + "Service", props, cmds);
    var tsClientFile = Path.Combine(tempDir, name + "RemoteClient.ts");
    File.WriteAllText(tsClientFile, ts);

    CreateTsStubs(tempDir, name, name + "Service");

    var testTs = $@"declare var process: any;
import {{ {name}RemoteClient }} from './{name}RemoteClient';
import {{ {name}ServiceClient }} from './generated/{name}ServiceServiceClientPb';
class FakeClient extends {name}ServiceClient {{
  async getState(_req:any) {{
    return {{
      getZoneListList: () => [{{ zone: 0, temperature: 42 }}, {{ zone: 1, temperature: 43 }}]
    }};
  }}
  updatePropertyValue(_req:any) {{ return Promise.resolve(); }}
  subscribeToPropertyChanges(_req:any) {{ return {{ on:()=>{{}}, cancel:()=>{{}} }} as any; }}
  ping(_req:any) {{ return Promise.resolve({{ getStatus: () => 0 }}); }}
  stateChanged(_req:any) {{ return Promise.resolve(); }}
  cancelTest(_req:any) {{ return Promise.resolve(); }}
}}
(async () => {{
  const client = new {name}RemoteClient(new FakeClient(''));
  await client.initializeRemote();
  if (client.zoneList.length !== 2 || client.zoneList[0].temperature !== 42 || client.zoneList[1].temperature !== 43) throw new Error('Collection transfer failed');
  client.dispose();
}})().catch(e => {{ console.error(e); process.exit(1); }});";
    File.WriteAllText(Path.Combine(tempDir, "test.ts"), testTs);

<<<<<<< HEAD
        var tsconfig = @"{
=======
    var tsconfig = @"{
>>>>>>> 000d9d44
  ""compilerOptions"": {
    ""target"": ""es2018"",
    ""module"": ""commonjs"",
    ""strict"": false,
    ""esModuleInterop"": true,
    ""lib"": [""es2018"", ""dom""],
    ""outDir"": ""dist"",
    ""allowJs"": true
  },
  ""include"": [""**/*.ts"", ""**/*.js""]
}";
        File.WriteAllText(Path.Combine(tempDir, "tsconfig.json"), tsconfig);

    var result = RunPs("C:\\Program Files\\nodejs\\tsc.ps1", "--project tsconfig.json", tempDir);
    if (result.StartsWith("Powershell"))
        RunCmd("tsc", "--project tsconfig.json", tempDir);

    if (result.Length > 0) Assert.Fail(result);

    if (OperatingSystem.IsWindows())
        RunCmd("node", "test.js", Path.Combine(tempDir, "dist"));
}

    [Fact]
    public async Task Generated_TypeScript_Compiles_And_Transfers_ObservableCollection()
    {
        var tempDir = Path.Combine(Path.GetTempPath(), Guid.NewGuid().ToString("N"));
        Directory.CreateDirectory(tempDir);
        var vmCode = @"public class ObservablePropertyAttribute : System.Attribute {}\npublic class RelayCommandAttribute : System.Attribute {}\npublic partial class TestViewModel : ObservableObject { [ObservableProperty] public partial System.Collections.ObjectModel.ObservableCollection<int> Numbers { get; set; } = new System.Collections.ObjectModel.ObservableCollection<int>(); }\npublic class ObservableObject {}";
        var vmFile = Path.Combine(tempDir, "TestViewModel.cs");
        File.WriteAllText(vmFile, vmCode);
        var refs = LoadDefaultRefs();
        var (_, name, props, cmds, _) = await ViewModelAnalyzer.AnalyzeAsync(new[] { vmFile }, "ObservablePropertyAttribute", "RelayCommandAttribute", refs, "ObservableObject");
        var ts = TypeScriptClientGenerator.Generate(name, "Test.Protos", name + "Service", props, cmds);
        var tsClientFile = Path.Combine(tempDir, name + "RemoteClient.ts");
        File.WriteAllText(tsClientFile, ts);

        CreateTsStubs(tempDir, name, name + "Service");

        var testTs = $@"declare var process: any;
import {{ {name}RemoteClient }} from './{name}RemoteClient';
import {{ {name}ServiceClient }} from './generated/{name}ServiceServiceClientPb';
class FakeClient extends {name}ServiceClient {{
  lastReq: any;
  async getState(_req:any) {{
    return {{
      getNumbersList: () => [1,2,3]
    }};
  }}
  updatePropertyValue(req:any) {{ this.lastReq = req; return Promise.resolve(); }}
  subscribeToPropertyChanges(_req:any) {{ return {{ on:()=>{{}}, cancel:()=>{{}} }} as any; }}
  ping(_req:any) {{ return Promise.resolve({{ getStatus: () => 0 }}); }}
  stateChanged(_req:any) {{ return Promise.resolve(); }}
  cancelTest(_req:any) {{ return Promise.resolve(); }}
}}
(async () => {{
  const grpcClient = new FakeClient('');
  const client = new {name}RemoteClient(grpcClient);
  (client as any).createAnyValue = (v:any) => v;
  await client.initializeRemote();
  if (client.numbers.length !== 3 || client.numbers[1] !== 2) throw new Error('Initial transfer failed');
  await client.updatePropertyValue('Numbers', [4,5]);
  if (grpcClient.lastReq.getPropertyName() !== 'Numbers' || JSON.stringify(grpcClient.lastReq.getNewValue()) !== JSON.stringify([4,5])) throw new Error('Update transfer failed');
  client.dispose();
}})().catch(e => {{ console.error(e); process.exit(1); }});
";
        File.WriteAllText(Path.Combine(tempDir, "test.ts"), testTs);

        var tsconfig = $@"
{{
  ""compilerOptions"": {{
    ""target"": ""es2018"",
    ""module"": ""commonjs"",
    ""strict"": false,
    ""esModuleInterop"": true,
    ""lib"": [""es2018"", ""dom""],
    ""outDir"": ""dist"",
    ""allowJs"": true
  }},
  ""include"": [""**/*.ts"", ""**/*.js""]
}}";
        File.WriteAllText(Path.Combine(tempDir, "tsconfig.json"), tsconfig);

    var result = RunPs("C:\\Program Files\\nodejs\\tsc.ps1", "--project tsconfig.json", tempDir);
    if (result.StartsWith("Powershell"))
        RunCmd("tsc", "--project tsconfig.json", tempDir);

    if (result.Length > 0) Assert.Fail(result);

    if (OperatingSystem.IsWindows())
        RunCmd("node", "test.js", Path.Combine(tempDir, "dist"));
}
}<|MERGE_RESOLUTION|>--- conflicted
+++ resolved
@@ -368,11 +368,7 @@
 }})().catch(e => {{ console.error(e); process.exit(1); }});";
     File.WriteAllText(Path.Combine(tempDir, "test.ts"), testTs);
 
-<<<<<<< HEAD
-        var tsconfig = @"{
-=======
     var tsconfig = @"{
->>>>>>> 000d9d44
   ""compilerOptions"": {
     ""target"": ""es2018"",
     ""module"": ""commonjs"",
