--- conflicted
+++ resolved
@@ -58,7 +58,24 @@
         Assert.Contains("case uint", server);
     }
 
-<<<<<<< HEAD
+    [Fact]
+    public void CommandParameter_DateTime_Should_Use_ToDateTime()
+    {
+        var compilation = CSharpCompilation.Create("test",
+            references: new[] { MetadataReference.CreateFromFile(typeof(object).Assembly.Location) });
+        var dtSymbol = compilation.GetSpecialType(SpecialType.System_DateTime);
+        var cmd = new CommandInfo("SetTime", "SetTimeCommand",
+            new List<ParameterInfo> { new("time", "System.DateTime", dtSymbol) }, false);
+        var server = ServerGenerator.Generate(
+            "SampleViewModel",
+            "Generated.Protos",
+            "SampleViewModelService",
+            new List<PropertyInfo>(),
+            new List<CommandInfo> { cmd },
+            "Generated.ViewModels");
+        Assert.Contains("var time = request.Time.ToDateTime()", server);
+    }
+
     static Compilation CreateCompilation()
     {
         var refs = LoadDefaultRefs().Select(r => MetadataReference.CreateFromFile(r));
@@ -89,23 +106,5 @@
         var cmd = new CommandInfo("DoThing", "DoThingCommand", parameters, false);
         var code = ServerGenerator.Generate("Vm", "Test.Proto", "VmService", new List<PropertyInfo>(), new List<CommandInfo> { cmd }, "Generated.ViewModels");
         Assert.Contains("var id = Guid.Parse(request.Id);", code);
-=======
-    [Fact]
-    public void CommandParameter_DateTime_Should_Use_ToDateTime()
-    {
-        var compilation = CSharpCompilation.Create("test",
-            references: new[] { MetadataReference.CreateFromFile(typeof(object).Assembly.Location) });
-        var dtSymbol = compilation.GetSpecialType(SpecialType.System_DateTime);
-        var cmd = new CommandInfo("SetTime", "SetTimeCommand",
-            new List<ParameterInfo> { new("time", "System.DateTime", dtSymbol) }, false);
-        var server = ServerGenerator.Generate(
-            "SampleViewModel",
-            "Generated.Protos",
-            "SampleViewModelService",
-            new List<PropertyInfo>(),
-            new List<CommandInfo> { cmd },
-            "Generated.ViewModels");
-        Assert.Contains("var time = request.Time.ToDateTime()", server);
->>>>>>> e413f427
     }
 }
