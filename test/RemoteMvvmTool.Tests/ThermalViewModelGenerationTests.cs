using System;
using System.IO;
using System.Linq;
using System.Threading.Tasks;
using Xunit;
using GrpcRemoteMvvmModelUtil;
using RemoteMvvmTool.Generators;

namespace ThermalTests;

public class ThermalViewModelGenerationTests
{
    static System.Collections.Generic.List<string> LoadDefaultRefs()
    {
        var list = new System.Collections.Generic.List<string>();
        string? tpa = AppContext.GetData("TRUSTED_PLATFORM_ASSEMBLIES") as string;
        if (tpa != null)
        {
            foreach (var p in tpa.Split(Path.PathSeparator))
                if (!string.IsNullOrEmpty(p) && File.Exists(p)) list.Add(p);
        }
        return list;
    }

    [Fact]
    public async Task Analyzer_Finds_Types_From_Other_Files()
    {
        var root = Path.GetFullPath(Path.Combine(AppContext.BaseDirectory, "../../../../.."));
        var vmDir = Path.Combine(root, "test", "ThermalTest", "ViewModels");
        var vmFile = Path.Combine(vmDir, "HP3LSThermalTestViewModel.cs");
        var additionalFiles = new[]
        {
            Path.Combine(vmDir, "ThermalZoneComponentViewModel.cs"),
            Path.Combine(vmDir, "ThermalStateEnum.cs"),
            Path.Combine(vmDir, "IHpMonitor.cs"),
            Path.Combine(vmDir, "TestSettingsModel.cs"),
            Path.Combine(vmDir, "Zone.cs")
        };
        var refs = LoadDefaultRefs();
        var allFiles = (new[] { vmFile }).Concat(additionalFiles).ToArray();
        var result = await ViewModelAnalyzer.AnalyzeAsync(
            allFiles,
            "CommunityToolkit.Mvvm.ComponentModel.ObservablePropertyAttribute",
            "CommunityToolkit.Mvvm.Input.RelayCommandAttribute",
            refs);
        Assert.NotNull(result.ViewModelSymbol);
        Assert.Contains(result.Properties, p => p.TypeString.Contains("ThermalZoneComponentViewModel"));
<<<<<<< HEAD
        Assert.Contains(result.Properties, p => p.TypeString.Contains("HP.Telemetry.Zone"));
        Assert.Contains(result.Commands, c => c.MethodName == "StateChanged" && c.Parameters.Any(pr => pr.TypeString.Contains("ThermalStateEnum")));
=======
        Assert.Contains(result.Commands, c => c.MethodName == "StateChanged" && c.Parameters.Any(pr => pr.TypeString == "HPSystemsTools.Models.ThermalStateEnum"));
    }

    [Fact]
    public async Task Generated_Server_Uses_Correct_Enum_Namespace()
    {
        var root = Path.GetFullPath(Path.Combine(AppContext.BaseDirectory, "../../../../.."));
        var vmDir = Path.Combine(root, "test", "ThermalTest", "ViewModels");
        var vmFile = Path.Combine(vmDir, "HP3LSThermalTestViewModel.cs");
        var additionalFiles = new[]
        {
            Path.Combine(vmDir, "ThermalZoneComponentViewModel.cs"),
            Path.Combine(vmDir, "ThermalStateEnum.cs"),
            Path.Combine(vmDir, "IHpMonitor.cs"),
            Path.Combine(vmDir, "TestSettingsModel.cs"),
            Path.Combine(vmDir, "Zone.cs")
        };
        var refs = LoadDefaultRefs();
        var allFiles = (new[] { vmFile }).Concat(additionalFiles).ToArray();
        var result = await ViewModelAnalyzer.AnalyzeAsync(
            allFiles,
            "CommunityToolkit.Mvvm.ComponentModel.ObservablePropertyAttribute",
            "CommunityToolkit.Mvvm.Input.RelayCommandAttribute",
            refs);
        var vmNamespace = result.ViewModelSymbol!.ContainingNamespace.ToDisplayString();
        var server = RemoteMvvmTool.Generators.ServerGenerator.Generate(result.ViewModelName, "Generated.Protos", result.ViewModelName + "Service", result.Properties, result.Commands, vmNamespace);
        Assert.Contains("IRelayCommand<HPSystemsTools.Models.ThermalStateEnum>", server);
        Assert.Contains("(HPSystemsTools.Models.ThermalStateEnum)request.State", server);
>>>>>>> c6d9df6b
    }

    [Fact]
    public async Task RemoteMvvmTool_Generates_Code_Successfully()
    {
        var root = Path.GetFullPath(Path.Combine(AppContext.BaseDirectory, "../../../../.."));
        var vmDir = Path.Combine(root, "test", "ThermalTest", "ViewModels");
        var oldDir = Environment.CurrentDirectory;
        try
        {
            Environment.CurrentDirectory = vmDir;
            var args = new[]
            {
                "HP3LSThermalTestViewModel.cs",
                "ThermalZoneComponentViewModel.cs",
                "ThermalStateEnum.cs",
                "IHpMonitor.cs",
                "TestSettingsModel.cs",
                "Zone.cs"
            };
            if (Directory.Exists(Path.Combine(vmDir, "generated")))
                Directory.Delete(Path.Combine(vmDir, "generated"), true);
            if (Directory.Exists(Path.Combine(vmDir, "protos")))
                Directory.Delete(Path.Combine(vmDir, "protos"), true);

            var exitCode = await Program.Main(args);
            Assert.Equal(0, exitCode);
        }
        finally
        {
            Environment.CurrentDirectory = oldDir;
        }
    }
}<|MERGE_RESOLUTION|>--- conflicted
+++ resolved
@@ -45,10 +45,6 @@
             refs);
         Assert.NotNull(result.ViewModelSymbol);
         Assert.Contains(result.Properties, p => p.TypeString.Contains("ThermalZoneComponentViewModel"));
-<<<<<<< HEAD
-        Assert.Contains(result.Properties, p => p.TypeString.Contains("HP.Telemetry.Zone"));
-        Assert.Contains(result.Commands, c => c.MethodName == "StateChanged" && c.Parameters.Any(pr => pr.TypeString.Contains("ThermalStateEnum")));
-=======
         Assert.Contains(result.Commands, c => c.MethodName == "StateChanged" && c.Parameters.Any(pr => pr.TypeString == "HPSystemsTools.Models.ThermalStateEnum"));
     }
 
@@ -77,7 +73,6 @@
         var server = RemoteMvvmTool.Generators.ServerGenerator.Generate(result.ViewModelName, "Generated.Protos", result.ViewModelName + "Service", result.Properties, result.Commands, vmNamespace);
         Assert.Contains("IRelayCommand<HPSystemsTools.Models.ThermalStateEnum>", server);
         Assert.Contains("(HPSystemsTools.Models.ThermalStateEnum)request.State", server);
->>>>>>> c6d9df6b
     }
 
     [Fact]
