# RemoteMvvmTool

`RemoteMvvmTool` is a command line utility that turns a [CommunityToolkit.Mvvm](https://learn.microsoft.com/dotnet/communitytoolkit/mvvm/) view model into a gRPC service and matching remote clients.  It reads the C# view model source and generates:

- a `.proto` file describing the view model API
- a C# gRPC server implementation
- a C# client proxy that talks to the server
- a TypeScript client, or even a small TypeScript project if requested

The tool expects a view model that derives from `ObservableObject` and uses `[ObservableProperty]` for data and `[RelayCommand]` for actions.

## Installation

Build the project and install it as a .NET global tool:

```bash
cd src/RemoteMvvmTool
dotnet pack
# installs the `remotemvvm` tool from the local package output
dotnet tool install --global RemoteMvvm --add-source ./publish
```

After installation the tool is available as `remotemvvm`.

## Usage

```bash
remotemvvm [options] <viewmodel.cs> [additional.cs]
```

### Options

- `--generate <list>` – comma‑separated outputs to generate. Values: `proto`, `server`, `client`, `ts`, `tsproject`. Default is `all`.
- `--output <dir>` – directory for generated C# and TypeScript files. Defaults to `generated`.
- `--protoOutput <dir>` – directory for the generated `.proto` file. Defaults to `protos`.
- `--protoNamespace <ns>` – C# namespace for generated proto types. Defaults to `Generated.Protos`.
- `--serviceName <name>` – gRPC service name. Defaults to `<ViewModelName>Service`.
- `--clientNamespace <ns>` – namespace for the generated C# client proxy. Defaults to `<ViewModelNamespace>.RemoteClients`.

## Example

```bash
remotemvvm --generate proto,server,client,ts \
           --output generated --protoOutput protos \
           --protoNamespace MyApp.Protos \
           MyViewModel.cs
```

The command above analyzes `MyViewModel.cs` and writes the generated files into `generated/` and `protos/`.

### Supported Types

<<<<<<< HEAD
| C# type | Server | C# client | TS client | Update direction |
|---------|:------:|:---------:|:---------:|-----------------|
| `string` | ✅ | ✅ | ✅ | 2‑way |
| `bool` | ✅ | ✅ | ✅ | 2‑way |
| `int` | ✅ | ✅ | ✅ | 2‑way |
| `long` | ✅ | ✅ | ✅ | 2‑way |
| `uint` | ✅ | ✅ | ✅ | 2‑way |
| `float` | ✅ | ✅ | ✅ | 2‑way |
| `double` | ✅ | ✅ | ✅ | 2‑way |
| Other numeric types (`byte`, `sbyte`, `short`, `ushort`, `ulong`, `decimal`, `char`, etc.) | ✅ | ✅ | ✅ | server → client |
| `Guid`, `enum` | ✅ | ✅ | ✅ | server → client |
| Arrays & lists (`T[]`, `List<T>`, `ObservableCollection<T>`) | ✅ | ✅ | ✅ | server → client |
| `Dictionary<TKey,TValue>` (scalar keys) | ✅ | ✅ | ✅ | server → client |
| Custom classes/structs | ✅ | ✅ | ✅ | server → client |
| Date/time types (`DateTime`, `TimeSpan`, etc.) | ✅ | ❌ | ❌ | n/a |
=======
| C# type | Proto | Server | C# client | TS client | Update direction |
|---------|-------|:------:|:---------:|:---------:|------------------|
| `string` | `StringValue` | ✅ | ✅ | ✅ | 2‑way |
| `bool` | `BoolValue` | ✅ | ✅ | ✅ | 2‑way |
| `int` | `Int32Value` | ✅ | ✅ | ✅ | 2‑way |
| `long` | `Int64Value` | ✅ | ✅ | ✅ | 2‑way |
| `uint` | `UInt32Value` | ✅ | ✅ | ✅ | 2‑way |
| `float` | `FloatValue` | ✅ | ✅ | ✅ | 2‑way |
| `double` | `DoubleValue` | ✅ | ✅ | ✅ | 2‑way |
| `byte` | `UInt32Value` | ✅ | ✅ | ❌ | server → client |
| `sbyte` | `Int32Value` | ✅ | ✅ | ❌ | server → client |
| `short` | `Int32Value` | ✅ | ✅ | ❌ | server → client |
| `ushort` | `UInt32Value` | ✅ | ✅ | ❌ | server → client |
| `ulong` | `UInt64Value` | ✅ | ✅ | ❌ | server → client |
| `decimal` | `StringValue` | ✅ | ✅ | ❌ | server → client |
| `char` | `StringValue` | ✅ | ✅ | ❌ | server → client |
| `nint` | `Int64Value` | ✅ | ✅ | ❌ | server → client |
| `nuint` | `UInt64Value` | ✅ | ✅ | ❌ | server → client |
| `half` | `FloatValue` | ✅ | ✅ | ❌ | server → client |
| `Guid` | `StringValue` | ✅ | ✅ | ✅ | server → client |
| `enum` | `Int32Value` | ✅ | ✅ | ✅ | server → client |
| Arrays & lists (`T[]`, `List<T>`, `ObservableCollection<T>`) | `repeated` | ✅ | ✅ | ✅ | server → client |
| `Dictionary<TKey,TValue>` (scalar keys) | `map` | ✅ | ✅ | ✅ | server → client |
| Custom classes/structs | `message` | ✅ | ✅ | ✅ | server → client |
| `DateTime` | `Timestamp` | ✅ | ❌ | ❌ | n/a |
| `DateTimeOffset` | `Timestamp` | ✅ | ❌ | ❌ | n/a |
| `TimeSpan` | `Duration` | ✅ | ❌ | ❌ | n/a |
| `DateOnly` | `StringValue` | ✅ | ❌ | ❌ | n/a |
| `TimeOnly` | `StringValue` | ✅ | ❌ | ❌ | n/a |
| Unsupported numeric types (`IntPtr`, `UIntPtr`, `BigInteger`) | — | ❌ | ❌ | ❌ | n/a |
>>>>>>> 90b0b3b5
<|MERGE_RESOLUTION|>--- conflicted
+++ resolved
@@ -50,23 +50,6 @@
 
 ### Supported Types
 
-<<<<<<< HEAD
-| C# type | Server | C# client | TS client | Update direction |
-|---------|:------:|:---------:|:---------:|-----------------|
-| `string` | ✅ | ✅ | ✅ | 2‑way |
-| `bool` | ✅ | ✅ | ✅ | 2‑way |
-| `int` | ✅ | ✅ | ✅ | 2‑way |
-| `long` | ✅ | ✅ | ✅ | 2‑way |
-| `uint` | ✅ | ✅ | ✅ | 2‑way |
-| `float` | ✅ | ✅ | ✅ | 2‑way |
-| `double` | ✅ | ✅ | ✅ | 2‑way |
-| Other numeric types (`byte`, `sbyte`, `short`, `ushort`, `ulong`, `decimal`, `char`, etc.) | ✅ | ✅ | ✅ | server → client |
-| `Guid`, `enum` | ✅ | ✅ | ✅ | server → client |
-| Arrays & lists (`T[]`, `List<T>`, `ObservableCollection<T>`) | ✅ | ✅ | ✅ | server → client |
-| `Dictionary<TKey,TValue>` (scalar keys) | ✅ | ✅ | ✅ | server → client |
-| Custom classes/structs | ✅ | ✅ | ✅ | server → client |
-| Date/time types (`DateTime`, `TimeSpan`, etc.) | ✅ | ❌ | ❌ | n/a |
-=======
 | C# type | Proto | Server | C# client | TS client | Update direction |
 |---------|-------|:------:|:---------:|:---------:|------------------|
 | `string` | `StringValue` | ✅ | ✅ | ✅ | 2‑way |
@@ -96,5 +79,4 @@
 | `TimeSpan` | `Duration` | ✅ | ❌ | ❌ | n/a |
 | `DateOnly` | `StringValue` | ✅ | ❌ | ❌ | n/a |
 | `TimeOnly` | `StringValue` | ✅ | ❌ | ❌ | n/a |
-| Unsupported numeric types (`IntPtr`, `UIntPtr`, `BigInteger`) | — | ❌ | ❌ | ❌ | n/a |
->>>>>>> 90b0b3b5
+| Unsupported numeric types (`IntPtr`, `UIntPtr`, `BigInteger`) | — | ❌ | ❌ | ❌ | n/a |