--- conflicted
+++ resolved
@@ -3,11 +3,8 @@
 using System.Text;
 using System.Collections.Generic;
 using System.Linq;
-<<<<<<< HEAD
 using System;
-=======
 using System.Text.RegularExpressions;
->>>>>>> ff8b08d7
 
 public static class Generators
 {
