using Microsoft.CodeAnalysis;
using Microsoft.CodeAnalysis.CSharp;
using Microsoft.CodeAnalysis.CSharp.Syntax;
using System;
using System.Collections.Generic;
using System.IO;
using System.Linq;
using System.Threading.Tasks;

namespace GrpcRemoteMvvmModelUtil
{
    public class ViewModelAnalyzer
    {
        public static async Task<(INamedTypeSymbol? ViewModelSymbol, string ViewModelName, List<PropertyInfo> Properties, List<CommandInfo> Commands, Compilation Compilation)> AnalyzeAsync(
            IEnumerable<string> viewModelFiles,
            string observablePropertyAttributeFullName,
            string relayCommandAttributeFullName,
            IEnumerable<string> referencePaths,
         
            string observableObjectFullName = "CommunityToolkit.Mvvm.ComponentModel.ObservableObject" )
        {
            var syntaxTrees = new List<SyntaxTree>();
            foreach (var filePath in viewModelFiles)
            {
                if (!File.Exists(filePath))
                {
                    throw new FileNotFoundException($"ViewModel file not found: {filePath}");
                }
                var fileContent = await File.ReadAllTextAsync(filePath);
                syntaxTrees.Add(CSharpSyntaxTree.ParseText(fileContent, CSharpParseOptions.Default.WithLanguageVersion(LanguageVersion.Latest), path: filePath));
            }
           
            var references = new List<Microsoft.CodeAnalysis.MetadataReference>();
            foreach (var refPath in referencePaths)
            {
                if (File.Exists(refPath))
                    references.Add(Microsoft.CodeAnalysis.MetadataReference.CreateFromFile(refPath));
            }
            var mvvmAssemblyPath = typeof(CommunityToolkit.Mvvm.ComponentModel.ObservableObject).Assembly.Location;
            if (File.Exists(mvvmAssemblyPath) && !references.Any(r => string.Equals(r.Display, mvvmAssemblyPath, StringComparison.OrdinalIgnoreCase)))
            {
                references.Add(Microsoft.CodeAnalysis.MetadataReference.CreateFromFile(mvvmAssemblyPath));
            }
            var compilation = CSharpCompilation.Create("ViewModelAssembly",
                syntaxTrees: syntaxTrees,
                references: references,
                options: new CSharpCompilationOptions(OutputKind.DynamicallyLinkedLibrary, nullableContextOptions: NullableContextOptions.Enable));

            var missingTypeDiagnostics = compilation.GetDiagnostics()
                .Where(d => d.Severity == DiagnosticSeverity.Error && d.Id == "CS0246")
                .ToArray();
            if (missingTypeDiagnostics.Length > 0)
            {
                var missingNames = missingTypeDiagnostics
                    .Select(d =>
                    {
                        var msg = d.GetMessage();
                        var start = msg.IndexOf('\'');
                        var end = msg.IndexOf('\'', start + 1);
                        return start >= 0 && end > start ? msg.Substring(start + 1, end - start - 1) : msg;
                    })
                    .Distinct();
<<<<<<< HEAD
                throw new InvalidOperationException("Unable to locate the following type definitions: " + string.Join(", ", missingNames));
=======
                Console.Error.WriteLine("Warning: unable to locate the following type definitions: " + string.Join(", ", missingNames));
>>>>>>> 982aeb6e
            }

            INamedTypeSymbol? mainViewModelSymbol = null;
            string originalVmName = "";
            foreach (var tree in syntaxTrees)
            {
                var semanticModel = compilation.GetSemanticModel(tree);
                var classDeclarations = tree.GetRoot().DescendantNodes().OfType<ClassDeclarationSyntax>();
                foreach (var classSyntax in classDeclarations)
                {
                    if (semanticModel.GetDeclaredSymbol(classSyntax) is INamedTypeSymbol classSymbol)
                    {
                        bool match = Helpers.InheritsFrom(classSymbol, observableObjectFullName);
                      

                        if (match)
                        {
                            mainViewModelSymbol = classSymbol;
                            originalVmName = classSymbol.Name;
                            break;
                        }
                    }
                    if (mainViewModelSymbol != null) break;
                }
                if (mainViewModelSymbol != null) break;
            }
            if (mainViewModelSymbol == null)
                return (null, "", new List<PropertyInfo>(), new List<CommandInfo>(), compilation);
            var properties = GetObservableProperties(mainViewModelSymbol, observablePropertyAttributeFullName, compilation);
            var commands = GetRelayCommands(mainViewModelSymbol, relayCommandAttributeFullName, compilation);

            var searchDirs = viewModelFiles.Select(f => Path.GetDirectoryName(f)!)
                                          .Where(p => !string.IsNullOrEmpty(p))
                                          .Distinct();

            compilation = await LoadDependentTypesAsync((CSharpCompilation)compilation, searchDirs,
                properties.Select(p => p.FullTypeSymbol!).Concat(commands.SelectMany(c => c.Parameters.Select(p => p.FullTypeSymbol!))));

            mainViewModelSymbol = compilation.GetTypeByMetadataName(mainViewModelSymbol.ToDisplayString()) ?? mainViewModelSymbol;
            properties = GetObservableProperties(mainViewModelSymbol, observablePropertyAttributeFullName, compilation);
            commands = GetRelayCommands(mainViewModelSymbol, relayCommandAttributeFullName, compilation);

            return (mainViewModelSymbol, originalVmName, properties, commands, compilation);
        }

        public static List<PropertyInfo> GetObservableProperties(INamedTypeSymbol classSymbol, string observablePropertyAttributeFullName, Compilation compilation)
        {
            var props = new List<PropertyInfo>();
            foreach (var member in Helpers.GetAllMembers(classSymbol))
            {
                if (member is IFieldSymbol fieldSymbol)
                {
                    var obsPropAttribute = fieldSymbol.GetAttributes().FirstOrDefault(a =>
                        Helpers.AttributeMatches(a, observablePropertyAttributeFullName));
                    if (obsPropAttribute != null)
                    {
                        string propertyName = fieldSymbol.Name.TrimStart('_');
                        if (propertyName.Length > 0)
                        {
                            propertyName = char.ToUpperInvariant(propertyName[0]) + propertyName.Substring(1);
                        }
                        else continue;
                        props.Add(new PropertyInfo(propertyName, fieldSymbol.Type.ToDisplayString(), fieldSymbol.Type));
                    }
                }
                else if (member is IPropertySymbol propertySymbol)
                {
                    var obsPropAttribute = propertySymbol.GetAttributes().FirstOrDefault(a =>
                        Helpers.AttributeMatches(a, observablePropertyAttributeFullName));
                    if (obsPropAttribute != null)
                    {
                        props.Add(new PropertyInfo(propertySymbol.Name, propertySymbol.Type.ToDisplayString(), propertySymbol.Type));
                    }
                }
            }
            return props;
        }
        public static List<CommandInfo> GetRelayCommands(INamedTypeSymbol classSymbol, string relayCommandAttributeFullName, Compilation compilation)
        {
            var cmds = new List<CommandInfo>();
            foreach (var member in Helpers.GetAllMembers(classSymbol))
            {
                if (member is IMethodSymbol methodSymbol)
                {
                var relayCmdAttribute = methodSymbol.GetAttributes().FirstOrDefault(a =>
                    Helpers.AttributeMatches(a, relayCommandAttributeFullName));
                    if (relayCmdAttribute != null)
                    {
                        string baseMethodName = methodSymbol.Name;
                        if (baseMethodName.EndsWith("Async", System.StringComparison.Ordinal))
                        {
                            baseMethodName = baseMethodName.Substring(0, baseMethodName.Length - "Async".Length);
                        }
                        string commandPropertyName = baseMethodName + "Command";
                        var parameters = methodSymbol.Parameters.Select(p => new ParameterInfo(p.Name, p.Type.ToDisplayString(), p.Type)).ToList();
                        bool isAsync = methodSymbol.IsAsync ||
                            (methodSymbol.ReturnType is INamedTypeSymbol rtSym &&
                                (rtSym.Name == "Task" || rtSym.Name == "ValueTask" ||
                                 (rtSym.IsGenericType &&
                                    (rtSym.ConstructedFrom?.ToDisplayString() == "System.Threading.Tasks.Task" ||
                                     rtSym.ConstructedFrom?.ToDisplayString() == "System.Threading.Tasks.ValueTask"))));
                        cmds.Add(new CommandInfo(methodSymbol.Name, commandPropertyName, parameters, isAsync));
                    }
                }
            }
            return cmds;
        }

        private static async Task<CSharpCompilation> LoadDependentTypesAsync(CSharpCompilation compilation, IEnumerable<string> searchDirs, IEnumerable<ITypeSymbol?> rootTypes)
        {
            var queue = new Queue<ITypeSymbol>(rootTypes.Where(t => t != null)!);
            var processed = new HashSet<string>();
            var missing = new HashSet<string>();

            while (queue.Count > 0)
            {
                var current = queue.Dequeue();

                if (current is IArrayTypeSymbol arr)
                {
                    queue.Enqueue(arr.ElementType);
                    continue;
                }

                if (current is not INamedTypeSymbol named)
                    continue;

                string fullName = named.ToDisplayString();
                if (!processed.Add(fullName))
                    continue;

                if (named.TypeKind == TypeKind.Error)
                {
                    string? filePath = null;
                    foreach (var dir in searchDirs)
                    {
                        var candidate = Path.Combine(dir, named.Name + ".cs");
                        if (File.Exists(candidate)) { filePath = candidate; break; }
                    }
                    if (filePath != null && !compilation.SyntaxTrees.Any(t => t.FilePath == filePath))
                    {
                        var content = await File.ReadAllTextAsync(filePath);
                        var tree = CSharpSyntaxTree.ParseText(content, CSharpParseOptions.Default.WithLanguageVersion(LanguageVersion.Latest), path: filePath);
                        compilation = compilation.AddSyntaxTrees(tree);

                        var semanticModel = compilation.GetSemanticModel(tree);
                        var typeDecl = tree.GetRoot().DescendantNodes().OfType<TypeDeclarationSyntax>()
                            .FirstOrDefault(t => t.Identifier.Text == named.Name);
                        if (typeDecl != null && semanticModel.GetDeclaredSymbol(typeDecl) is INamedTypeSymbol resolvedSym)
                        {
                            named = resolvedSym;
                        }
                    }
                    if (named.TypeKind == TypeKind.Error)
                    {
                        missing.Add(fullName);
                        continue;
                    }
                }

                if (named.IsGenericType)
                {
                    foreach (var arg in named.TypeArguments)
                        queue.Enqueue(arg);
                }

                foreach (var prop in Helpers.GetAllMembers(named).OfType<IPropertySymbol>())
                    queue.Enqueue(prop.Type);
            }

            if (missing.Count > 0)
            {
                Console.Error.WriteLine("Warning: unable to locate the following type definitions: " + string.Join(", ", missing));
            }

            return compilation;
        }
    }
}<|MERGE_RESOLUTION|>--- conflicted
+++ resolved
@@ -60,11 +60,7 @@
                         return start >= 0 && end > start ? msg.Substring(start + 1, end - start - 1) : msg;
                     })
                     .Distinct();
-<<<<<<< HEAD
-                throw new InvalidOperationException("Unable to locate the following type definitions: " + string.Join(", ", missingNames));
-=======
                 Console.Error.WriteLine("Warning: unable to locate the following type definitions: " + string.Join(", ", missingNames));
->>>>>>> 982aeb6e
             }
 
             INamedTypeSymbol? mainViewModelSymbol = null;
