--- conflicted
+++ resolved
@@ -235,15 +235,10 @@
                         }
 
                         var semanticModel = compilation.GetSemanticModel(tree);
-<<<<<<< HEAD
-                        var typeDecl = tree.GetRoot().DescendantNodes().OfType<BaseTypeDeclarationSyntax>()
-                            .FirstOrDefault(t => t.Identifier.Text == named.Name);
-=======
                         var root = tree.GetRoot();
                         var typeDecl = root.DescendantNodes().FirstOrDefault(n =>
                             (n is TypeDeclarationSyntax t && t.Identifier.Text == named.Name) ||
                             (n is EnumDeclarationSyntax e && e.Identifier.Text == named.Name));
->>>>>>> c6d9df6b
                         if (typeDecl != null && semanticModel.GetDeclaredSymbol(typeDecl) is INamedTypeSymbol resolvedSym)
                         {
                             named = resolvedSym;
