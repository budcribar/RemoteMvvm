--- conflicted
+++ resolved
@@ -79,10 +79,6 @@
         int field = 1;
         foreach (var p in props)
         {
-<<<<<<< HEAD
-            // Handle dictionary types as protobuf maps
-=======
->>>>>>> 6ac08dde
             if (p.FullTypeSymbol is INamedTypeSymbol named && named.IsGenericType)
             {
                 string def = named.ConstructedFrom.ToDisplayString();
@@ -219,30 +215,5 @@
         final.AppendLine();
         final.Append(body.ToString());
         return final.ToString();
-    }
-
-<<<<<<< HEAD
-    static string MapProtoType(ITypeSymbol type, bool allowMessage)
-    {
-        string wkt = GeneratorHelpers.GetProtoWellKnownTypeFor(type);
-        return wkt switch
-        {
-            "StringValue" => "string",
-            "BoolValue" => "bool",
-            "Int32Value" => "int32",
-            "Int64Value" => "int64",
-            "UInt32Value" => "uint32",
-            "UInt64Value" => "uint64",
-            "FloatValue" => "float",
-            "DoubleValue" => "double",
-            "BytesValue" => "bytes",
-            "Timestamp" => "google.protobuf.Timestamp",
-            "Duration" => "google.protobuf.Duration",
-            _ => allowMessage && (type.TypeKind == TypeKind.Class || type.TypeKind == TypeKind.Struct) && type.Name.EndsWith("ViewModel", StringComparison.Ordinal)
-                ? type.Name + "State"
-                : "string"
-        };
-    }
-=======
->>>>>>> 6ac08dde
+}
 }