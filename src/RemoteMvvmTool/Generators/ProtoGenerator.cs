using GrpcRemoteMvvmModelUtil;
using Microsoft.CodeAnalysis;
using System;
using System.Collections.Generic;
using System.Linq;
using System.Text;
using System.Text.RegularExpressions;

namespace RemoteMvvmTool.Generators;

public static class ProtoGenerator
{
    public static string Generate(string protoNs, string serviceName, string vmName, List<PropertyInfo> props, List<CommandInfo> cmds, Compilation compilation)
    {
        if (props == null || props.Count == 0)
        {
            throw new InvalidOperationException("No observable properties were found to generate the state message.");
        }

        var body = new StringBuilder();
        var pendingMessages = new Queue<INamedTypeSymbol>();
        var processedMessages = new HashSet<INamedTypeSymbol>(SymbolEqualityComparer.Default);
        bool usesTimestamp = false;
        bool usesDuration = false;

        string MapProtoType(ITypeSymbol type, bool allowMessage)
        {
            if (type is IArrayTypeSymbol arrayType)
            {
                string elementType = MapProtoType(arrayType.ElementType, allowMessage: true);
                return $"repeated {elementType}";
            }

            if (type is INamedTypeSymbol named && named.IsGenericType)
            {
                if (GeneratorHelpers.TryGetMemoryElementType(named, out var memElem))
                {
                    string elemProto = MapProtoType(memElem!, allowMessage: true);
                    if (memElem!.SpecialType == SpecialType.System_Byte)
                        return "bytes";
                    return $"repeated {elemProto}";
                }

                if (GeneratorHelpers.TryGetDictionaryTypeArgs(named, out var keyType, out var valueType))
                {
                    string keyProto = MapProtoType(keyType!, allowMessage: false);
                    var allowedKeys = new HashSet<string> { "int32", "int64", "uint32", "uint64", "sint32", "sint64", "fixed32", "fixed64", "sfixed32", "sfixed64", "bool", "string" };
                    if (!allowedKeys.Contains(keyProto))
                        throw new NotSupportedException($"Dictionary key type '{keyType!.ToDisplayString()}' is not supported.");
                    string valueProto = MapProtoType(valueType!, allowMessage: true);
                    return $"map<{keyProto}, {valueProto}>";
                }

                if (GeneratorHelpers.TryGetEnumerableElementType(named, out var elemType))
                {
                    string elemProto = MapProtoType(elemType!, allowMessage: true);
                    return $"repeated {elemProto}";
                }
            }

            string wkt = GeneratorHelpers.GetProtoWellKnownTypeFor(type);
            switch (wkt)
            {
                case "StringValue": return "string";
                case "BoolValue": return "bool";
                case "Int32Value": return "int32";
                case "Int64Value": return "int64";
                case "UInt32Value": return "uint32";
                case "UInt64Value": return "uint64";
                case "FloatValue": return "float";
                case "DoubleValue": return "double";
                case "BytesValue": return "bytes";
                case "Timestamp":
                    usesTimestamp = true;
                    return "google.protobuf.Timestamp";
                case "Duration":
                    usesDuration = true;
                    return "google.protobuf.Duration";
            }

            if (type.TypeKind == TypeKind.Enum)
                return "int32";

            if (type.TypeKind == TypeKind.Error)
            {
<<<<<<< HEAD
=======
                var enumMatch = compilation.GetSymbolsWithName(type.Name, SymbolFilter.Type)
                    .OfType<INamedTypeSymbol>()
                    .FirstOrDefault(s => s.ToDisplayString() == type.ToDisplayString() && s.TypeKind == TypeKind.Enum);
                if (enumMatch != null)
                    return "int32";
>>>>>>> c048c770
                Console.Error.WriteLine($"Warning: Type '{type.ToDisplayString()}' is not supported. Using 'int32'.");
                return "int32";
            }

            if (type is INamedTypeSymbol taskNamed)
            {
                var constructed = taskNamed.ConstructedFrom?.ToDisplayString();
                if (constructed != null && constructed.StartsWith("System.Threading.Tasks.Task", StringComparison.Ordinal))
                {
                    if (taskNamed.TypeArguments.Length == 1)
                        return MapProtoType(taskNamed.TypeArguments[0], allowMessage: true);
                    return "google.protobuf.Any";
                }
            }

            if (allowMessage && type is INamedTypeSymbol namedType &&
                (type.TypeKind == TypeKind.Class || type.TypeKind == TypeKind.Struct || type.TypeKind == TypeKind.Error))
            {
                // Only allow user-defined types to be treated as messages; BCL types are unsupported
                var ns = namedType.ContainingNamespace?.ToDisplayString() ?? string.Empty;
                if (!ns.StartsWith("System", StringComparison.Ordinal))
                {
                    if (!processedMessages.Contains(namedType))
                    {
                        processedMessages.Add(namedType);
                        pendingMessages.Enqueue(namedType);
                    }
                    return namedType.Name + "State";
                }
            }

            throw new NotSupportedException($"Type '{type.ToDisplayString()}' is not supported.");
        }

        body.AppendLine($"// Message representing the full state of the {vmName}");
        body.AppendLine($"message {vmName}State {{");
        int field = 1;
        foreach (var p in props)
        {
            string protoType = MapProtoType(p.FullTypeSymbol!, allowMessage: true);
            body.AppendLine($"  {protoType} {GeneratorHelpers.ToSnake(p.Name)} = {field++}; // Original C#: {p.TypeString} {p.Name}");
        }
        body.AppendLine("}");
        body.AppendLine();

        while (pendingMessages.Count > 0)
        {
            var msgType = pendingMessages.Dequeue();

            List<IPropertySymbol> propsForMsg = new();
            if (msgType.TypeKind != TypeKind.Error)
            {
                propsForMsg = Helpers.GetAllMembers(msgType)
                    .OfType<IPropertySymbol>()
                    .Where(p => p.GetMethod != null && p.Parameters.Length == 0)
                    .ToList();
            }

            body.AppendLine($"message {msgType.Name}State {{");
            int msgField = 1;
            foreach (var prop in propsForMsg)
            {
                string protoType = MapProtoType(prop.Type, allowMessage: true);
                body.AppendLine($"  {protoType} {GeneratorHelpers.ToSnake(prop.Name)} = {msgField++}; // Original C#: {prop.Type.ToDisplayString()} {prop.Name}");
            }
            body.AppendLine("}");
            body.AppendLine();
        }
        body.AppendLine("message UpdatePropertyValueRequest {");
        body.AppendLine("  string property_name = 1;");
        body.AppendLine("  google.protobuf.Any new_value = 2;");
        body.AppendLine("}");
        body.AppendLine();
        body.AppendLine("message PropertyChangeNotification {");
        body.AppendLine("  string property_name = 1;");
        body.AppendLine("  google.protobuf.Any new_value = 2;");
        body.AppendLine("}");
        foreach (var c in cmds)
        {
            body.AppendLine();
            if (c.Parameters.Count == 0)
            {
                body.AppendLine($"message {c.MethodName}Request {{}}");
            }
            else
            {
                body.AppendLine($"message {c.MethodName}Request {{");
                int paramField = 1;
                foreach (var p in c.Parameters)
                {
                    string wkt = GeneratorHelpers.GetProtoWellKnownTypeFor(p.FullTypeSymbol!);
                    string protoType;
                    switch (wkt)
                    {
                        case "StringValue": protoType = "string"; break;
                        case "BoolValue": protoType = "bool"; break;
                        case "Int32Value": protoType = "int32"; break;
                        case "Int64Value": protoType = "int64"; break;
                        case "UInt32Value": protoType = "uint32"; break;
                        case "UInt64Value": protoType = "uint64"; break;
                        case "FloatValue": protoType = "float"; break;
                        case "DoubleValue": protoType = "double"; break;
                        case "BytesValue": protoType = "bytes"; break;
                        case "Timestamp":
                            usesTimestamp = true;
                            protoType = "google.protobuf.Timestamp";
                            break;
                        case "Duration":
                            usesDuration = true;
                            protoType = "google.protobuf.Duration";
                            break;
                        default:
                            protoType = "string";
                            break;
                    }
                    body.AppendLine($"  {protoType} {GeneratorHelpers.ToSnake(p.Name)} = {paramField++}; // Original C#: {p.TypeString} {p.Name}");
                }
                body.AppendLine("}");
            }
            body.AppendLine($"message {c.MethodName}Response {{}}");
        }

        body.AppendLine();
        body.AppendLine("message SubscribeRequest {");
        body.AppendLine("  string client_id = 1;");
        body.AppendLine("}");

        body.AppendLine();
        body.AppendLine("enum ConnectionStatus {");
        body.AppendLine("  UNKNOWN = 0;");
        body.AppendLine("  CONNECTED = 1;");
        body.AppendLine("  DISCONNECTED = 2;");
        body.AppendLine("}");

        body.AppendLine();
        body.AppendLine("message ConnectionStatusResponse {");
        body.AppendLine("  ConnectionStatus status = 1;");
        body.AppendLine("}");
        body.AppendLine();
        body.AppendLine("service " + serviceName + " {");
        body.AppendLine($"  rpc GetState (google.protobuf.Empty) returns ({vmName}State);");
        body.AppendLine($"  rpc UpdatePropertyValue (UpdatePropertyValueRequest) returns (google.protobuf.Empty);");
        body.AppendLine($"  rpc SubscribeToPropertyChanges (SubscribeRequest) returns (stream PropertyChangeNotification);");
        foreach (var c in cmds)
        {
            body.AppendLine($"  rpc {c.MethodName} ({c.MethodName}Request) returns ({c.MethodName}Response);");
        }
        body.AppendLine("  rpc Ping (google.protobuf.Empty) returns (ConnectionStatusResponse);");
        body.AppendLine("}");

        var final = new StringBuilder();
        final.AppendLine("// <auto-generated>");
        final.AppendLine("// Generated by RemoteMvvmTool.");
        final.AppendLine("// </auto-generated>");
        final.AppendLine();
        final.AppendLine("syntax = \"proto3\";");
        final.AppendLine();

        string protoPackageName = Regex.Replace(protoNs.ToLowerInvariant(), @"[^a-z0-9_]+", "_").Trim('_');
        if (string.IsNullOrWhiteSpace(protoPackageName) || !char.IsLetter(protoPackageName[0]))
        {
            protoPackageName = "generated_" + protoPackageName;
        }
        final.AppendLine($"package {protoPackageName};");
        final.AppendLine();

        final.AppendLine($"option csharp_namespace = \"{protoNs}\";");
        final.AppendLine();
        final.AppendLine("import \"google/protobuf/any.proto\";");
        final.AppendLine("import \"google/protobuf/empty.proto\";");
        if (usesTimestamp)
            final.AppendLine("import \"google/protobuf/timestamp.proto\";");
        if (usesDuration)
            final.AppendLine("import \"google/protobuf/duration.proto\";");
        final.AppendLine();
        final.Append(body.ToString());
        return final.ToString();
    }

}<|MERGE_RESOLUTION|>--- conflicted
+++ resolved
@@ -83,14 +83,11 @@
 
             if (type.TypeKind == TypeKind.Error)
             {
-<<<<<<< HEAD
-=======
                 var enumMatch = compilation.GetSymbolsWithName(type.Name, SymbolFilter.Type)
                     .OfType<INamedTypeSymbol>()
                     .FirstOrDefault(s => s.ToDisplayString() == type.ToDisplayString() && s.TypeKind == TypeKind.Enum);
                 if (enumMatch != null)
                     return "int32";
->>>>>>> c048c770
                 Console.Error.WriteLine($"Warning: Type '{type.ToDisplayString()}' is not supported. Using 'int32'.");
                 return "int32";
             }
