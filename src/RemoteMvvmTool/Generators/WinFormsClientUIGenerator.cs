--- conflicted
+++ resolved
@@ -100,28 +100,9 @@
         sb.AppendLine("                    ShowClientPropertyEditor(e.Node?.Tag as PropertyNodeInfo, detailLayout, vm);");
         sb.AppendLine("                };");
         sb.AppendLine();
-<<<<<<< HEAD
         // Generate static tree loading logic using precomputed property descriptors
         sb.Append("                " + GenerateFrameworkAgnosticTreeLogic("tree", "vm").Replace("\n", "\n                "));
         sb.AppendLine();
-
-        // Generate try..catch for initial tree load
-        sb.AppendLine("                try");
-        sb.AppendLine("                {");
-        sb.AppendLine("                    LoadTree();");
-        sb.AppendLine("                }");
-        sb.AppendLine("                catch (Exception ex)");
-        sb.AppendLine("                {");
-        sb.AppendLine("                    // Handle any errors during initial load");
-        sb.AppendLine("                    MessageBox.Show($\"Error loading tree: {ex.Message}\", \"Tree Load Error\", MessageBoxButtons.OK, MessageBoxIcon.Error);");
-        sb.AppendLine("                }");
-        sb.AppendLine();
-        
-=======
-
-        // Generate command buttons
-        sb.Append(uiTranslator.Translate(GenerateCommandButtons(), "                "));
-        sb.AppendLine();
         // Generate property tree loading using compile-time analysis
         sb.Append("        " + GenerateFrameworkAgnosticTreeLogic("tree", "vm").Replace("\n", "\n        "));
         sb.AppendLine();
@@ -133,7 +114,6 @@
         sb.Append(GeneratePropertyChangeMonitoring());
         sb.AppendLine();
 
->>>>>>> 9ec50cc5
         sb.AppendLine("                Application.Run(form);");
         sb.AppendLine("            }");
         sb.AppendLine("            catch (Exception ex)");
