﻿<Project Sdk="Microsoft.NET.Sdk.BlazorWebAssembly">

	<PropertyGroup>
		<GrpcServices>Client</GrpcServices>
		<TargetFramework>net8.0</TargetFramework>
		<Nullable>enable</Nullable>
		<ImplicitUsings>enable</ImplicitUsings>
		<!--<DefineConstants>$(DefineConstants);WPF_DISPATCHER</DefineConstants>-->
		
	</PropertyGroup>

        <ItemGroup>
          <Compile Include="..\..\MonsterClicker\NetworkConfig.cs" Link="NetworkConfig.cs" />
          <Compile Include="..\..\..\RemoteMvvmTool\GenerateGrpcRemoteAttribute.cs" Link="GenerateGrpcRemoteAttribute.cs" />
        </ItemGroup>

	<ItemGroup>
		<PackageReference Include="CommunityToolkit.Mvvm" Version="8.4.0" />
		<PackageReference Include="Grpc.AspNetCore" Version="2.71.0" />
		<PackageReference Include="Grpc.AspNetCore.Web" Version="2.71.0" />
		
		<PackageReference Include="Grpc.Net.ClientFactory" Version="2.71.0" />
		<PackageReference Include="Microsoft.AspNetCore.Components.WebAssembly" Version="8.0.16" />
		<PackageReference Include="Microsoft.AspNetCore.Components.WebAssembly.DevServer" Version="8.0.16" PrivateAssets="all" />
		<PackageReference Include="Grpc.Net.Client.Web" Version="2.71.0" />
<<<<<<< HEAD
	
=======
		

                <PackageReference Include="CommunityToolkit.Mvvm" Version="8.4.0" />
                <PackageReference Include="Google.Protobuf" Version="3.25.2" />

                <PackageReference Include="Grpc.Tools" Version="2.72.0">
                        <PrivateAssets>all</PrivateAssets>
                        <IncludeAssets>runtime; build; native; contentfiles; analyzers; buildtransitive</IncludeAssets>
                </PackageReference>


>>>>>>> 3d7a7a6b
		
                <Protobuf Include="protos\GameViewModelService.proto" GrpcServices="Client" ProtoRoot="protos\" Access="Public" />
	</ItemGroup>

	<ItemGroup>
		<RemoteMvvmViewModel Include="ViewModels\GameViewModel.cs" />
		<RemoteGenerated Include="RemoteGenerated\GameViewModelGrpcServiceImpl.cs" />
	</ItemGroup>

    <Target Name="RunRemoteMvvmTool" BeforeTargets="CoreCompile" Inputs="@(RemoteMvvmViewModel)" Outputs="@(RemoteGenerated)">

            <Message Text="Running remotemvvm on @(RemoteMvvmViewModel)" Importance="high" />
            <Exec Command="remotemvvm --generate proto,client --output &quot;$(ProjectDir)RemoteGenerated&quot; --protoNamespace MonsterClicker.ViewModels.Protos @(RemoteMvvmViewModel->'&quot;%(FullPath)&quot;', ' ')" ContinueOnError="true" />

    </Target>

	<Target Name="BeforeBuild" DependsOnTargets="RunRemoteMvvmTool" />


	<ItemGroup>
		<Folder Include="protos\" />
	</ItemGroup>
	
	<ItemGroup>
	  <Content Update="wwwroot\index.html">
	    <CopyToOutputDirectory>PreserveNewest</CopyToOutputDirectory>
	  </Content>
	</ItemGroup>

</Project><|MERGE_RESOLUTION|>--- conflicted
+++ resolved
@@ -23,9 +23,6 @@
 		<PackageReference Include="Microsoft.AspNetCore.Components.WebAssembly" Version="8.0.16" />
 		<PackageReference Include="Microsoft.AspNetCore.Components.WebAssembly.DevServer" Version="8.0.16" PrivateAssets="all" />
 		<PackageReference Include="Grpc.Net.Client.Web" Version="2.71.0" />
-<<<<<<< HEAD
-	
-=======
 		
 
                 <PackageReference Include="CommunityToolkit.Mvvm" Version="8.4.0" />
@@ -37,7 +34,6 @@
                 </PackageReference>
 
 
->>>>>>> 3d7a7a6b
 		
                 <Protobuf Include="protos\GameViewModelService.proto" GrpcServices="Client" ProtoRoot="protos\" Access="Public" />
 	</ItemGroup>
